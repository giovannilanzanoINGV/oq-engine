# -*- coding: utf-8 -*-

# Copyright (c) 2010-2011, GEM Foundation.
#
# OpenQuake is free software: you can redistribute it and/or modify
# it under the terms of the GNU Lesser General Public License version 3
# only, as published by the Free Software Foundation.
#
# OpenQuake is distributed in the hope that it will be useful,
# but WITHOUT ANY WARRANTY; without even the implied warranty of
# MERCHANTABILITY or FITNESS FOR A PARTICULAR PURPOSE.  See the
# GNU Lesser General Public License version 3 for more details
# (a copy is included in the LICENSE file that accompanied this code).
#
# You should have received a copy of the GNU Lesser General Public License
# version 3 along with OpenQuake.  If not, see
# <http://www.gnu.org/licenses/lgpl-3.0.txt> for a copy of the LGPLv3 License.

import mock
import os
import textwrap
import unittest

from django.contrib.gis.geos.polygon import Polygon
from django.contrib.gis.geos.collections import MultiPoint
from tempfile import gettempdir

from tempfile import gettempdir

from openquake import job
from openquake import kvs
from openquake import flags
from openquake import shapes
from openquake.job import parse_config_file, prepare_config_parameters
from openquake.job import Job, config, prepare_job, run_job
<<<<<<< HEAD
from openquake.job import (
    parse_config_file, prepare_config_parameters, get_source_models)
=======
>>>>>>> 182ab9e1
from openquake.job.mixins import Mixin
from openquake.db.models import OqJob, JobStats, OqParams
from openquake.risk.job import general
from openquake.risk.job.probabilistic import ProbabilisticEventMixin
from openquake.risk.job.classical_psha import ClassicalPSHABasedMixin

from tests.utils import helpers
from tests.utils.helpers import patch


CONFIG_FILE = "config.gem"
CONFIG_WITH_INCLUDES = "config_with_includes.gem"
HAZARD_ONLY = "hazard-config.gem"

REGION_EXPOSURE_TEST_FILE = "ExposurePortfolioFile-helpers.region"
BLOCK_SPLIT_TEST_FILE = "block_split.gem"
REGION_TEST_FILE = "small.region"

FLAGS = flags.FLAGS


def _to_coord_list(geometry):
    pts = []

    if isinstance(geometry, Polygon):
        # Ignore the last coord:
        for c in geometry.coords[0][:-1]:
            pts.append(str(c[1]))
            pts.append(str(c[0]))

        return ', '.join(pts)
    elif isinstance(geometry, MultiPoint):
        for c in geometry.coords:
            pts.append(str(c[1]))
            pts.append(str(c[0]))

        return ', '.join(pts)
    else:
        raise RuntimeError('Unexpected geometry type: %s' % type(geometry))


class JobTestCase(unittest.TestCase):

    def setUp(self):
        client = kvs.get_client()

        # Delete managed job id info so we can predict the job key
        # which will be allocated for us
        client.delete(kvs.tokens.CURRENT_JOBS)

        self.generated_files = []
        self.job = helpers.job_from_file(helpers.get_data_path(CONFIG_FILE))
        self.job_with_includes = \
            helpers.job_from_file(helpers.get_data_path(CONFIG_WITH_INCLUDES))

    def tearDown(self):
        for cfg in self.generated_files:
            try:
                os.remove(cfg)
            except OSError:
                pass

        kvs.cache_gc('::JOB::1::')
        kvs.cache_gc('::JOB::2::')

    def test_job_has_the_correct_sections(self):
        self.assertEqual(["RISK", "HAZARD", "general"], self.job.sections)
        self.assertEqual(self.job.sections, self.job_with_includes.sections)

    def test_job_with_only_hazard_config_only_has_hazard_section(self):
        job_with_only_hazard = \
            helpers.job_from_file(helpers.get_data_path(HAZARD_ONLY))
        self.assertEqual(["HAZARD"], job_with_only_hazard.sections)

    def test_configuration_is_the_same_no_matter_which_way_its_provided(self):

        sha_from_file_key = lambda params, key: params[key].split('!')[1]

        # A unique job key is prepended to these file hashes
        # to enable garabage collection.
        # Thus, we have to do a little voodoo to make this test work.
        src_model = 'SOURCE_MODEL_LOGIC_TREE_FILE'
        gmpe = 'GMPE_LOGIC_TREE_FILE'

        job1_src_model_sha = sha_from_file_key(self.job.params, src_model)
        job2_src_model_sha = sha_from_file_key(
            self.job_with_includes.params, src_model)

        self.assertEqual(job1_src_model_sha, job2_src_model_sha)

        del self.job.params[src_model]
        del self.job_with_includes.params[src_model]

        job1_gmpe_sha = sha_from_file_key(self.job.params, gmpe)
        job2_gmpe_sha = sha_from_file_key(self.job_with_includes.params, gmpe)
        self.assertEqual(job1_gmpe_sha, job2_gmpe_sha)

        del self.job.params[gmpe]
        del self.job_with_includes.params[gmpe]

        self.assertEqual(self.job.params, self.job_with_includes.params)

    def test_classical_psha_based_job_mixes_in_properly(self):
        with Mixin(self.job, general.RiskJobMixin):
            self.assertTrue(
                general.RiskJobMixin in self.job.__class__.__bases__)

        with Mixin(self.job, ClassicalPSHABasedMixin):
            self.assertTrue(
                ClassicalPSHABasedMixin in self.job.__class__.__bases__)

    def test_job_mixes_in_properly(self):
        with Mixin(self.job, general.RiskJobMixin):
            self.assertTrue(
                general.RiskJobMixin in self.job.__class__.__bases__)

            self.assertTrue(
                ProbabilisticEventMixin in self.job.__class__.__bases__)

        with Mixin(self.job, ProbabilisticEventMixin):
            self.assertTrue(
                ProbabilisticEventMixin in self.job.__class__.__bases__)

    def test_can_store_and_read_jobs_from_kvs(self):
        flags.FLAGS.debug = 'debug'
        try:
            self.job = helpers.job_from_file(
                os.path.join(helpers.DATA_DIR, CONFIG_FILE))
            job_from_kvs = Job.from_kvs(self.job.job_id)
            self.assertEqual(flags.FLAGS.debug,
                             job_from_kvs.params.pop('debug'))
            self.assertEqual(self.job, job_from_kvs)
        finally:
            helpers.cleanup_loggers()
            flags.FLAGS.debug = None


class JobDbRecordTestCase(unittest.TestCase):

    def setUp(self):
        self.job = None

    def test_job_db_record_for_output_type_db(self):
        self.job = Job.from_file(helpers.get_data_path(CONFIG_FILE), 'db')
        OqJob.objects.get(id=self.job.job_id)

    def test_job_db_record_for_output_type_xml(self):
        self.job = Job.from_file(helpers.get_data_path(CONFIG_FILE), 'xml')
        OqJob.objects.get(id=self.job.job_id)

    def test_set_status(self):
        self.job = Job.from_file(helpers.get_data_path(CONFIG_FILE), 'db')
        status = 'running'
        self.job.set_status(status)
        self.assertEqual(status, OqJob.objects.get(id=self.job.job_id).status)

    def test_get_status_from_db(self):
        self.job = Job.from_file(helpers.get_data_path(CONFIG_FILE), 'db')
        row = OqJob.objects.get(id=self.job.job_id)

        row.status = "failed"
        row.save()
        self.assertEqual("failed", Job.get_status_from_db(self.job.job_id))

        row.status = "running"
        row.save()
        self.assertEqual("running", Job.get_status_from_db(self.job.job_id))

    def test_is_job_completed(self):
        job_id = Job.from_file(helpers.get_data_path(CONFIG_FILE), 'db').job_id
        row = OqJob.objects.get(id=job_id)
        pairs = [('pending', False), ('running', False),
                 ('succeeded', True), ('failed', True)]
        for status, is_completed in pairs:
            row.status = status
            row.save()
            self.assertEqual(Job.is_job_completed(job_id), is_completed)


class ConfigParseTestCase(unittest.TestCase, helpers.TestMixin):
    maxDiff = None

    def test_parse_file(self):
        content = '''
            [GENERAL]
            CALCULATION_MODE = Event Based

            [HAZARD]
            MINIMUM_MAGNITUDE = 5.0
            '''
        config_path = self.touch(
            dir=gettempdir(), content=textwrap.dedent(content))

        params, sections = parse_config_file(config_path)

        self.assertEquals(
            {'BASE_PATH': gettempdir(),
             'CALCULATION_MODE': 'Event Based',
             'MINIMUM_MAGNITUDE': '5.0'},
            params)
        self.assertEquals(['GENERAL', 'HAZARD'], sorted(sections))

<<<<<<< HEAD
    def test_parse_missing_files(self):
=======
    def test_parse_missing_file(self):
        """When parse_config_file is passed an invalid path, a
        ValidationException should be raised.
        """
>>>>>>> 182ab9e1
        content = '''
            [GENERAL]
            CALCULATION_MODE = Event Based

            [HAZARD]
            MINIMUM_MAGNITUDE = 5.0
            '''
<<<<<<< HEAD
        config_path = '/does/not/exist' 
=======
        config_path = '/does/not/exist'
>>>>>>> 182ab9e1

        self.assertRaises(config.ValidationException, parse_config_file,
                          config_path)

<<<<<<< HEAD
    def test_parse_config_file(self):
        content = '''
            [GENERAL]
            CALCULATION_MODE = Event Based

            [HAZARD]
            MINIMUM_MAGNITUDE = 5.0
            '''
        config_path = self.touch(content=textwrap.dedent(content))

        params, sections = parse_config_file(config_path)

        self.assertEquals(
            {'BASE_PATH': gettempdir(),
             'MINIMUM_MAGNITUDE': '5.0',
             'CALCULATION_MODE': 'Event Based'},
            params)
        self.assertEquals(['GENERAL', 'HAZARD'], sorted(sections))

=======
>>>>>>> 182ab9e1
    def test_prepare_parameters(self):
        content = '''
            [GENERAL]
            CALCULATION_MODE = Event Based
            # unknown parameter
            FOO = 5

            [HAZARD]
            MINIMUM_MAGNITUDE = 5.0
            # not used for this job type
            COMPUTE_MEAN_HAZARD_CURVE = true
            '''
        config_path = self.touch(
            dir=gettempdir(), content=textwrap.dedent(content))

        params, sections = parse_config_file(config_path)
        params, sections = prepare_config_parameters(params, sections)

        self.assertEquals(
            {'BASE_PATH': gettempdir(),
             'MINIMUM_MAGNITUDE': '5.0',
             'CALCULATION_MODE': 'Event Based'},
            params)
        self.assertEquals(['GENERAL', 'HAZARD'], sorted(sections))

    def test_prepare_path_parameters(self):
        content = '''
            [GENERAL]
            CALCULATION_MODE = Event Based
            OUTPUT_DIR = output

            [HAZARD]
            SOURCE_MODEL_LOGIC_TREE_FILE = source-model.xml
            GMPE_LOGIC_TREE_FILE = gmpe.xml

            [RISK]
            EXPOSURE = /absolute/exposure.xml
            VULNERABILITY = vulnerability.xml
            '''
        config_path = self.touch(content=textwrap.dedent(content))

        params, sections = parse_config_file(config_path)
        params, sections = prepare_config_parameters(params, sections)

        self.assertEquals(
            {'BASE_PATH': gettempdir(),
             'OUTPUT_DIR': 'output',
             'SOURCE_MODEL_LOGIC_TREE_FILE': os.path.join(gettempdir(),
                                                          'source-model.xml'),
             'GMPE_LOGIC_TREE_FILE': os.path.join(gettempdir(), 'gmpe.xml'),
             'EXPOSURE': '/absolute/exposure.xml',
             'VULNERABILITY': os.path.join(gettempdir(), 'vulnerability.xml'),
             'CALCULATION_MODE': 'Event Based'},
            params)
        self.assertEquals(['GENERAL', 'HAZARD', 'RISK'], sorted(sections))


class PrepareJobTestCase(unittest.TestCase, helpers.DbTestMixin):
    maxDiff = None

    """
    Unit tests for the prepare_job helper function, which creates a new
    job entry with the associated parameters.

    Test data is a trimmed-down version of smoketest config files

    As a side-effect, also tests that the inserted record satisfied
    the DB constraints.
    """
    BASE_CLASSICAL_PARAMS = {
        'CALCULATION_MODE': 'Classical',
        'POES': '0.01 0.1',
        'INTENSITY_MEASURE_TYPE': 'PGA',
        'MINIMUM_MAGNITUDE': '5.0',
        'INVESTIGATION_TIME': '50.0',
        'INCLUDE_GRID_SOURCES': 'true',
        'TREAT_GRID_SOURCE_AS': 'Point Sources',
        'INCLUDE_AREA_SOURCES': 'true',
        'TREAT_AREA_SOURCE_AS': 'Point Sources',
        'QUANTILE_LEVELS': '0.25 0.50',
        'INTENSITY_MEASURE_LEVELS': '0.005, 0.007, 0.0098, 0.0137, 0.0192',
        'GMPE_TRUNCATION_TYPE': '2 Sided',
        'STANDARD_DEVIATION_TYPE': 'Total',
        'MAXIMUM_DISTANCE': '200.0',
        'NUMBER_OF_LOGIC_TREE_SAMPLES': '2',
        'PERIOD': '0.0',
        'DAMPING': '5.0',
        'AGGREGATE_LOSS_CURVE': '1',
        'INCLUDE_FAULT_SOURCE': 'true',
        'FAULT_RUPTURE_OFFSET': '5.0',
        'FAULT_SURFACE_DISCRETIZATION': '1.0',
        'FAULT_MAGNITUDE_SCALING_SIGMA': '0.0',
        'FAULT_MAGNITUDE_SCALING_RELATIONSHIP': 'W&C 1994 Mag-Length Rel.',
        'REFERENCE_VS30_VALUE': '760.0',
        'REFERENCE_DEPTH_TO_2PT5KM_PER_SEC_PARAM': '5.0',
        'COMPONENT': 'Average Horizontal (GMRotI50)',
        'CONDITIONAL_LOSS_POE': '0.01',
        'TRUNCATION_LEVEL': '3',
        'COMPUTE_MEAN_HAZARD_CURVE': 'true',
        'AREA_SOURCE_DISCRETIZATION': '0.1',
        'AREA_SOURCE_MAGNITUDE_SCALING_RELATIONSHIP':
            'W&C 1994 Mag-Length Rel.',
        'WIDTH_OF_MFD_BIN': '0.1',
        'SADIGH_SITE_TYPE': 'Rock',
        'INCLUDE_SUBDUCTION_FAULT_SOURCE': 'true',
        'SUBDUCTION_FAULT_RUPTURE_OFFSET': '10.0',
        'SUBDUCTION_FAULT_SURFACE_DISCRETIZATION': '10.0',
        'SUBDUCTION_FAULT_MAGNITUDE_SCALING_SIGMA': '0.0',
        'SUBDUCTION_RUPTURE_ASPECT_RATIO': '1.5',
        'SUBDUCTION_RUPTURE_FLOATING_TYPE': 'Along strike and down dip',
        'SUBDUCTION_FAULT_MAGNITUDE_SCALING_RELATIONSHIP':
            'W&C 1994 Mag-Length Rel.',
        'RUPTURE_ASPECT_RATIO': '1.5',
        'RUPTURE_FLOATING_TYPE': 'Along strike and down dip',
    }

    BASE_DETERMINISTIC_PARAMS = {
        'CALCULATION_MODE': 'Deterministic',
        'GMPE_MODEL_NAME': 'BA_2008_AttenRel',
        'GMF_RANDOM_SEED': '3',
        'RUPTURE_SURFACE_DISCRETIZATION': '0.1',
        'INTENSITY_MEASURE_TYPE': 'PGA',
        'REFERENCE_VS30_VALUE': '759.0',
        'COMPONENT': 'Average Horizontal (GMRotI50)',
        'PERIOD': '0.0',
        'DAMPING': '5.0',
        'NUMBER_OF_GROUND_MOTION_FIELDS_CALCULATIONS': '5',
        'TRUNCATION_LEVEL': '3',
        'GMPE_TRUNCATION_TYPE': '1 Sided',
        'GROUND_MOTION_CORRELATION': 'true',
    }

    BASE_EVENT_BASED_PARAMS = {
        'CALCULATION_MODE': 'Event Based',
        'INTENSITY_MEASURE_TYPE': 'SA',
        'INCLUDE_GRID_SOURCES': 'false',
        'INCLUDE_SUBDUCTION_FAULT_SOURCE': 'false',
        'RUPTURE_ASPECT_RATIO': '1.5',
        'MINIMUM_MAGNITUDE': '5.0',
        'SUBDUCTION_FAULT_MAGNITUDE_SCALING_SIGMA': '0.0',
        'INVESTIGATION_TIME': '50.0',
        'TREAT_GRID_SOURCE_AS': 'Point Sources',
        'INCLUDE_AREA_SOURCES': 'true',
        'TREAT_AREA_SOURCE_AS': 'Point Sources',
        'INTENSITY_MEASURE_LEVELS': '0.005, 0.007, 0.0098, 0.0137, 0.0192',
        'GROUND_MOTION_CORRELATION': 'false',
        'GMPE_TRUNCATION_TYPE': 'None',
        'STANDARD_DEVIATION_TYPE': 'Total',
        'SUBDUCTION_FAULT_RUPTURE_OFFSET': '10.0',
        'RISK_CELL_SIZE': '0.0005',
        'NUMBER_OF_LOGIC_TREE_SAMPLES': '5',
        'PERIOD': '1.0',
        'DAMPING': '5.0',
        'AGGREGATE_LOSS_CURVE': 'true',
        'NUMBER_OF_SEISMICITY_HISTORIES': '1',
        'INCLUDE_FAULT_SOURCE': 'true',
        'FAULT_RUPTURE_OFFSET': '5.0',
        'FAULT_SURFACE_DISCRETIZATION': '1.0',
        'FAULT_MAGNITUDE_SCALING_SIGMA': '0.0',
        'FAULT_MAGNITUDE_SCALING_RELATIONSHIP': 'W&C 1994 Mag-Length Rel.',
        'SUBDUCTION_RUPTURE_ASPECT_RATIO': '1.5',
        'REFERENCE_VS30_VALUE': '760.0',
        'REFERENCE_DEPTH_TO_2PT5KM_PER_SEC_PARAM': '5.0',
        'COMPONENT': 'Average Horizontal',
        'CONDITIONAL_LOSS_POE': '0.01',
        'TRUNCATION_LEVEL': '3',
        'AREA_SOURCE_DISCRETIZATION': '0.1',
        'AREA_SOURCE_MAGNITUDE_SCALING_RELATIONSHIP':
            'W&C 1994 Mag-Length Rel.',
        'WIDTH_OF_MFD_BIN': '0.1',
        'SADIGH_SITE_TYPE': 'Rock',
        'SUBDUCTION_FAULT_RUPTURE_OFFSET': '10.0',
        'SUBDUCTION_FAULT_SURFACE_DISCRETIZATION': '10.0',
        'SUBDUCTION_FAULT_MAGNITUDE_SCALING_SIGMA': '0.0',
        'SUBDUCTION_RUPTURE_ASPECT_RATIO': '1.5',
        'SUBDUCTION_RUPTURE_FLOATING_TYPE': 'Along strike and down dip',
        'SUBDUCTION_FAULT_MAGNITUDE_SCALING_RELATIONSHIP':
            'W&C 1994 Mag-Length Rel.',
        'RUPTURE_ASPECT_RATIO': '1.5',
        'RUPTURE_FLOATING_TYPE': 'Along strike and down dip',
    }

    def tearDown(self):
        if hasattr(self, "job") and self.job:
            self.teardown_job(self.job)

    def _reload_params(self):
        return OqParams.objects.get(id=self.job.oq_params.id)

    def assertFieldsEqual(self, expected, params):
        got_params = dict((k, getattr(params, k)) for k in expected.keys())

        self.assertEquals(expected, got_params)

    def _get_inputs(self, job):
        inputs = [dict(path=i.path, type=i.input_type)
                      for i in self.job.oq_params.input_set.input_set.all()]

        return sorted(inputs, key=lambda i: (i['type'], i['path']))

    def test_get_source_models(self):
        def abs_path(path):
            return os.path.abspath(os.path.join(
                    'smoketests/classical_psha_simple', path))

        path = abs_path('source_model_logic_tree.xml')
        models = get_source_models(path)
        expected_models = [abs_path('source_model1.xml'),
                           abs_path('source_model2.xml')]

        self.assertEquals(expected_models, models),

    def test_prepare_classical_job(self):
        params = self.BASE_CLASSICAL_PARAMS.copy()
        params['REGION_VERTEX'] = '37.9, -121.9, 37.9, -121.6, 37.5, -121.6'
        params['REGION_GRID_SPACING'] = '0.1'
        params['SOURCE_MODEL_LOGIC_TREE_FILE'] = \
            'smoketests/classical_psha_simple/source_model_logic_tree.xml'
        params['GMPE_LOGIC_TREE_FILE'] = \
            'smoketests/classical_psha_simple/gmpe_logic_tree.xml'
        params['EXPOSURE'] = \
            'smoketests/classical_psha_simple/small_exposure.xml'
        params['VULNERABILITY'] = \
            'smoketests/classical_psha_simple/vulnerability.xml'

        self.job = prepare_job(params)
        self.job.oq_params = self._reload_params()
        self.assertEquals(params['REGION_VERTEX'],
                          _to_coord_list(self.job.oq_params.region))
        self.assertFieldsEqual(
            {'job_type': 'classical',
             'region_grid_spacing': 0.1,
             'min_magnitude': 5.0,
             'investigation_time': 50.0,
             'component': 'gmroti50',
             'imt': 'pga',
             'period': None,
             'truncation_type': 'twosided',
             'truncation_level': 3.0,
             'reference_vs30_value': 760.0,
             'imls': [0.005, 0.007, 0.0098, 0.0137, 0.0192],
             'poes': [0.01, 0.1],
             'realizations': 2,
             'histories': None,
             'gm_correlated': None,
             'damping': None,
             'gmf_calculation_number': None,
             'rupture_surface_discretization': None,
             'subduction_rupture_floating_type': 'downdip',
             }, self.job.oq_params)
        self.assertEqual([
                {'path': 'smoketests/classical_psha_simple/small_exposure.xml',
                 'type': 'exposure'},
                {'path': 'smoketests/classical_psha_simple/' \
                         'gmpe_logic_tree.xml',
                 'type': 'lt_gmpe'},
                {'path': 'smoketests/classical_psha_simple/' \
                         'source_model_logic_tree.xml',
                 'type': 'lt_source'},
                {'path': os.path.abspath(
                        'smoketests/classical_psha_simple/source_model1.xml'),
                 'type': 'source'},
                {'path': os.path.abspath(
                        'smoketests/classical_psha_simple/source_model2.xml'),
                 'type': 'source'},
                {'path': 'smoketests/classical_psha_simple/vulnerability.xml',
                 'type': 'vulnerability'},
                ], self._get_inputs(self.job))

    def test_prepare_classical_job_over_sites(self):
        '''
        Same as test_prepare_classical_job, but with geometry specified as
        a list of sites.
        '''
        params = self.BASE_CLASSICAL_PARAMS.copy()
        params['SITES'] = '37.9, -121.9, 37.9, -121.6, 37.5, -121.6'

        self.job = prepare_job(params)
        self.job.oq_params = self._reload_params()
        self.assertEquals(params['SITES'],
                          _to_coord_list(self.job.oq_params.sites))
        self.assertFieldsEqual(
            {'job_type': 'classical',
             'min_magnitude': 5.0,
             'investigation_time': 50.0,
             'component': 'gmroti50',
             'imt': 'pga',
             'period': None,
             'truncation_type': 'twosided',
             'truncation_level': 3.0,
             'reference_vs30_value': 760.0,
             'imls': [0.005, 0.007, 0.0098, 0.0137, 0.0192],
             'poes': [0.01, 0.1],
             'realizations': 2,
             'histories': None,
             'gm_correlated': None,
             }, self.job.oq_params)

    def test_prepare_deterministic_job(self):
        params = self.BASE_DETERMINISTIC_PARAMS.copy()
        params['REGION_VERTEX'] = \
            '34.07, -118.25, 34.07, -118.22, 34.04, -118.22'
        params['REGION_GRID_SPACING'] = '0.02'
        params['SINGLE_RUPTURE_MODEL'] = \
            'smoketests/deterministic/simple-fault-rupture.xml'
        params['EXPOSURE'] = 'smoketests/deterministic/LA_small_portfolio.xml'
        params['VULNERABILITY'] = \
            'smoketests/deterministic/vulnerability.xml'

        self.job = prepare_job(params)
        self.job.oq_params = self._reload_params()
        self.assertEquals(params['REGION_VERTEX'],
                          _to_coord_list(self.job.oq_params.region))
        self.assertFieldsEqual(
            {'job_type': 'deterministic',
             'region_grid_spacing': 0.02,
             'min_magnitude': None,
             'investigation_time': None,
             'component': 'gmroti50',
             'imt': 'pga',
             'period': None,
             'truncation_type': 'onesided',
             'truncation_level': 3.0,
             'reference_vs30_value': 759.0,
             'imls': None,
             'poes': None,
             'realizations': None,
             'histories': None,
             'gm_correlated': True,
             'damping': None,
             'gmf_calculation_number': 5,
             'rupture_surface_discretization': 0.1,
             }, self.job.oq_params)
        self.assertEqual([
                {'path': 'smoketests/deterministic/LA_small_portfolio.xml',
                 'type': 'exposure'},
                {'path': 'smoketests/deterministic/simple-fault-rupture.xml',
                 'type': 'rupture'},
                {'path': 'smoketests/deterministic/vulnerability.xml',
                 'type': 'vulnerability'},
                ], self._get_inputs(self.job))

    def test_prepare_deterministic_job_over_sites(self):
        '''
        Same as test_prepare_deterministic_job, but with geometry specified as
        a list of sites.
        '''

        params = self.BASE_DETERMINISTIC_PARAMS.copy()
        params['SITES'] = '34.07, -118.25, 34.07, -118.22, 34.04, -118.22'

        self.job = prepare_job(params)
        self.job.oq_params = self._reload_params()
        self.assertEquals(params['SITES'],
                          _to_coord_list(self.job.oq_params.sites))
        self.assertFieldsEqual(
            {'job_type': 'deterministic',
             'min_magnitude': None,
             'investigation_time': None,
             'component': 'gmroti50',
             'imt': 'pga',
             'period': None,
             'truncation_type': 'onesided',
             'truncation_level': 3.0,
             'reference_vs30_value': 759.0,
             'imls': None,
             'poes': None,
             'realizations': None,
             'histories': None,
             'gm_correlated': True,
             }, self.job.oq_params)

    def test_prepare_event_based_job(self):
        params = self.BASE_EVENT_BASED_PARAMS.copy()
        params['REGION_VERTEX'] = \
            '33.88, -118.3, 33.88, -118.06, 33.76, -118.06'
        params['REGION_GRID_SPACING'] = '0.02'
        params['SOURCE_MODEL_LOGIC_TREE_FILE'] = \
            'smoketests/simplecase/source_model_logic_tree.xml'
        params['GMPE_LOGIC_TREE_FILE'] = \
            'smoketests/simplecase/gmpe_logic_tree.xml'
        params['EXPOSURE'] = 'smoketests/simplecase/small_exposure.xml'
        params['VULNERABILITY'] = \
            'smoketests/simplecase/vulnerability.xml'

        self.job = prepare_job(params)
        self.job.oq_params = self._reload_params()
        self.assertEquals(params['REGION_VERTEX'],
                          _to_coord_list(self.job.oq_params.region))
        self.assertFieldsEqual(
            {'job_type': 'event_based',
             'region_grid_spacing': 0.02,
             'min_magnitude': 5.0,
             'investigation_time': 50.0,
             'component': 'average',
             'imt': 'sa',
             'period': 1.0,
             'truncation_type': 'none',
             'truncation_level': 3.0,
             'reference_vs30_value': 760.0,
             'imls': [0.005, 0.007, 0.0098, 0.0137, 0.0192],
             'poes': None,
             'realizations': 5,
             'histories': 1,
             'gm_correlated': False,
             'damping': 5.0,
             'gmf_calculation_number': None,
             'rupture_surface_discretization': None,
             }, self.job.oq_params)
        self.assertEqual([
                {'path': 'smoketests/simplecase/small_exposure.xml',
                 'type': 'exposure'},
                {'path': 'smoketests/simplecase/gmpe_logic_tree.xml',
                 'type': 'lt_gmpe'},
                {'path': 'smoketests/simplecase/source_model_logic_tree.xml',
                 'type': 'lt_source'},
                {'path': os.path.abspath(
                        'smoketests/simplecase/source_model1.xml'),
                 'type': 'source'},
                {'path': os.path.abspath(
                        'smoketests/simplecase/source_model2.xml'),
                 'type': 'source'},
                {'path': 'smoketests/simplecase/vulnerability.xml',
                 'type': 'vulnerability'},
                ], self._get_inputs(self.job))

    def test_prepare_event_based_job_over_sites(self):
        '''
        Same as test_prepare_event_based_job, but with geometry specified as
        a list of sites.
        '''

        params = self.BASE_EVENT_BASED_PARAMS.copy()
        params['SITES'] = '33.88, -118.3, 33.88, -118.06, 33.76, -118.06'

        self.job = prepare_job(params)
        self.job.oq_params = self._reload_params()
        self.assertEquals(params['SITES'],
                          _to_coord_list(self.job.oq_params.sites))
        self.assertFieldsEqual(
            {'job_type': 'event_based',
             'min_magnitude': 5.0,
             'investigation_time': 50.0,
             'component': 'average',
             'imt': 'sa',
             'period': 1.0,
             'truncation_type': 'none',
             'truncation_level': 3.0,
             'reference_vs30_value': 760.0,
             'imls': [0.005, 0.007, 0.0098, 0.0137, 0.0192],
             'poes': None,
             'realizations': 5,
             'histories': 1,
             'gm_correlated': False,
             }, self.job.oq_params)


class RunJobTestCase(unittest.TestCase):

    def setUp(self):
        self.job = None
        self.job_from_file = Job.from_file
        self.init_logs_amqp_send = patch('openquake.logs.init_logs_amqp_send')
        self.init_logs_amqp_send.start()

    def tearDown(self):
        self.job = None
        self.init_logs_amqp_send.stop()

    def _job_status(self):
        return OqJob.objects.get(id=self.job.job_id).status

    def test_successful_job_lifecycle(self):
        with patch('openquake.job.Job.from_file') as from_file:

            # called in place of Job.launch
            def test_status_running_and_succeed():
                self.assertEquals('running', self._job_status())

                return []

            # replaces Job.launch with a mock
            def patch_job_launch(*args, **kwargs):
                self.job = self.job_from_file(*args, **kwargs)
                self.job.launch = mock.Mock(
                    side_effect=test_status_running_and_succeed)

                self.assertEquals('pending', self._job_status())

                return self.job

            from_file.side_effect = patch_job_launch

            with patch('os.fork', mocksignature=False) as fork:
                fork.return_value = 0
                run_job(helpers.get_data_path(CONFIG_FILE), 'db')

        self.assertEquals(1, self.job.launch.call_count)
        self.assertEquals('succeeded', self._job_status())

    def test_failed_job_lifecycle(self):
        with patch('openquake.job.Job.from_file') as from_file:

            # called in place of Job.launch
            def test_status_running_and_fail():
                self.assertEquals('running', self._job_status())

                raise Exception('OMG!')

            # replaces Job.launch with a mock
            def patch_job_launch(*args, **kwargs):
                self.job = self.job_from_file(*args, **kwargs)
                self.job.launch = mock.Mock(
                    side_effect=test_status_running_and_fail)

                self.assertEquals('pending', self._job_status())

                return self.job

            from_file.side_effect = patch_job_launch

            with patch('os.fork', mocksignature=False) as fork:
                fork.return_value = 0
                self.assertRaises(Exception, run_job,
                                helpers.get_data_path(CONFIG_FILE), 'db')

        self.assertEquals(1, self.job.launch.call_count)
        self.assertEquals('failed', self._job_status())

    def test_computes_sites_in_region_when_specified(self):
        """When we have hazard jobs only, and we specify a region,
        we use the standard algorithm to split the region in sites. In this
        example, the region has just four sites (the region boundaries).
        """
        sections = [config.HAZARD_SECTION, config.GENERAL_SECTION]
        input_region = "2.0, 1.0, 2.0, 2.0, 1.0, 2.0, 1.0, 1.0"

        params = {config.INPUT_REGION: input_region,
                config.REGION_GRID_SPACING: 1.0}

        engine = helpers.create_job(params, sections=sections)

        expected_sites = [shapes.Site(1.0, 1.0), shapes.Site(2.0, 1.0),
                shapes.Site(1.0, 2.0), shapes.Site(2.0, 2.0)]

        self.assertEquals(expected_sites, engine.sites_to_compute())

    def test_computes_specific_sites_when_specified(self):
        """When we have hazard jobs only, and we specify a list of sites
        (SITES parameter in the configuration file) we trigger the
        computation only on those sites.
        """
        sections = [config.HAZARD_SECTION, config.GENERAL_SECTION]
        sites = "1.0, 1.5, 1.5, 2.5, 3.0, 3.0, 4.0, 4.5"

        params = {config.SITES: sites}

        engine = helpers.create_job(params, sections=sections)

        expected_sites = [shapes.Site(1.5, 1.0), shapes.Site(2.5, 1.5),
                shapes.Site(3.0, 3.0), shapes.Site(4.5, 4.0)]

        self.assertEquals(expected_sites, engine.sites_to_compute())

    def test_computes_sites_in_region_with_risk_jobs(self):
        """When we have hazard and risk jobs, we always use the region."""
        sections = [config.HAZARD_SECTION,
                config.GENERAL_SECTION, config.RISK_SECTION]

        input_region = "2.0, 1.0, 2.0, 2.0, 1.0, 2.0, 1.0, 1.0"

        params = {config.INPUT_REGION: input_region,
                config.REGION_GRID_SPACING: 1.0}

        engine = helpers.create_job(params, sections=sections)

        expected_sites = [shapes.Site(1.0, 1.0), shapes.Site(2.0, 1.0),
                shapes.Site(1.0, 2.0), shapes.Site(2.0, 2.0)]

        self.assertEquals(expected_sites, engine.sites_to_compute())

    def test_with_risk_jobs_we_can_trigger_hazard_only_on_exposure_sites(self):
        """When we have hazard and risk jobs, we can ask to trigger
        the hazard computation only on the sites specified
        in the exposure file."""

        sections = [config.HAZARD_SECTION,
                config.GENERAL_SECTION, config.RISK_SECTION]

        input_region = "46.0, 9.0, 46.0, 10.0, 45.0, 10.0, 45.0, 9.0"

        exposure = "exposure-portfolio.xml"
        exposure_path = os.path.join(helpers.SCHEMA_EXAMPLES_DIR, exposure)

        params = {config.INPUT_REGION: input_region,
                config.REGION_GRID_SPACING: 0.1,
                config.EXPOSURE: exposure_path,
                config.COMPUTE_HAZARD_AT_ASSETS: True}

        engine = helpers.create_job(params, sections=sections, base_path=".")

        expected_sites = [shapes.Site(9.15000, 45.16667),
                shapes.Site(9.15333, 45.12200), shapes.Site(9.14777, 45.17999)]

        self.assertEquals(expected_sites, engine.sites_to_compute())

    def test_read_sites_from_exposure(self):
        """
        Test reading site data from an exposure file using
        :py:function:`openquake.risk.read_sites_from_exposure`.
        """
        job_config_file = helpers.smoketest_file('simplecase/config.gem')

        test_job = helpers.job_from_file(job_config_file)

        expected_sites = [
            shapes.Site(-118.077721, 33.852034),
            shapes.Site(-118.067592, 33.855398),
            shapes.Site(-118.186739, 33.779013)]

        self.assertEqual(expected_sites,
            job.read_sites_from_exposure(test_job))

    def test_supervisor_is_spawned(self):
        with patch('openquake.job.Job.from_file') as from_file:

            # replaces Job.launch with a mock
            def patch_job_launch(*args, **kwargs):
                self.job = self.job_from_file(*args, **kwargs)
                self.job.launch = mock.Mock()

                return self.job

            from_file.side_effect = patch_job_launch

            with patch('os.fork', mocksignature=False) as fork:

                def fork_side_effect():
                    fork.side_effect = lambda: 0
                    return 1234
                fork.side_effect = fork_side_effect
                with patch('openquake.supervising.supervisor.supervise') \
                        as supervise:
                    run_job(helpers.get_data_path(CONFIG_FILE), 'db')

        self.assertEquals(1, supervise.call_count)
        self.assertEquals(((1234, self.job.job_id), {}),
                          supervise.call_args)


class JobStatsTestCase(unittest.TestCase):
    '''
    Tests related to capturing job stats.
    '''

    def setUp(self):
        # Test 'event-based' job
        self.eb_job = helpers.job_from_file('smoketests/simplecase/config.gem')

    def test_record_initial_stats(self):
        '''
        Verify that :py:method:`openquake.job.Job._record_initial_stats`
        reports initial job stats.

        As we add fields to the uiapi.job_stats table, this test will need to
        be updated to check for this new information.
        '''
        self.eb_job._record_initial_stats()

        actual_stats = JobStats.objects.get(oq_job=self.eb_job.job_id)

        self.assertTrue(actual_stats.start_time is not None)
        self.assertEqual(91, actual_stats.num_sites)

    def test_job_launch_calls_record_initial_stats(self):
        '''
        When a job is launched, make sure that
        :py:method:`openquake.job.Job._record_initial_stats` is called.
        '''
        # Mock out pieces of the test job so it doesn't actually run.
        haz_execute = 'openquake.hazard.opensha.EventBasedMixin.execute'
        risk_execute = \
            'openquake.risk.job.probabilistic.ProbabilisticEventMixin.execute'
        record = 'openquake.job.Job._record_initial_stats'

        with patch(haz_execute) as _haz_mock:
            with patch(risk_execute) as _risk_mock:
                with patch(record) as record_mock:
                    self.eb_job.launch()

                    self.assertEqual(1, record_mock.call_count)<|MERGE_RESOLUTION|>--- conflicted
+++ resolved
@@ -31,13 +31,9 @@
 from openquake import kvs
 from openquake import flags
 from openquake import shapes
-from openquake.job import parse_config_file, prepare_config_parameters
 from openquake.job import Job, config, prepare_job, run_job
-<<<<<<< HEAD
 from openquake.job import (
     parse_config_file, prepare_config_parameters, get_source_models)
-=======
->>>>>>> 182ab9e1
 from openquake.job.mixins import Mixin
 from openquake.db.models import OqJob, JobStats, OqParams
 from openquake.risk.job import general
@@ -240,14 +236,7 @@
             params)
         self.assertEquals(['GENERAL', 'HAZARD'], sorted(sections))
 
-<<<<<<< HEAD
     def test_parse_missing_files(self):
-=======
-    def test_parse_missing_file(self):
-        """When parse_config_file is passed an invalid path, a
-        ValidationException should be raised.
-        """
->>>>>>> 182ab9e1
         content = '''
             [GENERAL]
             CALCULATION_MODE = Event Based
@@ -255,37 +244,11 @@
             [HAZARD]
             MINIMUM_MAGNITUDE = 5.0
             '''
-<<<<<<< HEAD
         config_path = '/does/not/exist' 
-=======
-        config_path = '/does/not/exist'
->>>>>>> 182ab9e1
 
         self.assertRaises(config.ValidationException, parse_config_file,
                           config_path)
 
-<<<<<<< HEAD
-    def test_parse_config_file(self):
-        content = '''
-            [GENERAL]
-            CALCULATION_MODE = Event Based
-
-            [HAZARD]
-            MINIMUM_MAGNITUDE = 5.0
-            '''
-        config_path = self.touch(content=textwrap.dedent(content))
-
-        params, sections = parse_config_file(config_path)
-
-        self.assertEquals(
-            {'BASE_PATH': gettempdir(),
-             'MINIMUM_MAGNITUDE': '5.0',
-             'CALCULATION_MODE': 'Event Based'},
-            params)
-        self.assertEquals(['GENERAL', 'HAZARD'], sorted(sections))
-
-=======
->>>>>>> 182ab9e1
     def test_prepare_parameters(self):
         content = '''
             [GENERAL]
