--- conflicted
+++ resolved
@@ -122,14 +122,9 @@
         plot.write(test_hc_data)
         plot.close()
 
-<<<<<<< HEAD
         # assert that file has been created and is not empty
         self.assertTrue(os.path.getsize(path) > 0)
-=======
-        # assert that file has been created
-        self.assertTrue(os.path.isfile(path))
         os.remove(test.test_file(HAZARDCURVE_PLOT_SIMPLE_FILENAME))
->>>>>>> a40581c3
 
     def test_hazardcurve_plot_generation_multiple_sites_multiple_curves(self):
         """Create SVG plots for hazard curves read from an NRML file. The
@@ -152,12 +147,8 @@
         # assert that for each site in the NRML file an SVG has been created
         # and is not empty
         for svg_file in plotter.filenames():
-<<<<<<< HEAD
             self.assertTrue(os.path.getsize(svg_file) > 0)
-=======
-            self.assertTrue(os.path.isfile(svg_file))
             os.remove(svg_file)
->>>>>>> a40581c3
 
     def test_geotiff_generation_and_metadata_validation(self):
         """Create a GeoTIFF, and check if it has the
