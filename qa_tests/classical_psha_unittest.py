# -*- coding: utf-8 -*-
# vim: tabstop=4 shiftwidth=4 softtabstop=4

# Copyright (c) 2010-2011, GEM Foundation.
#
# OpenQuake is free software: you can redistribute it and/or modify
# it under the terms of the GNU Lesser General Public License version 3
# only, as published by the Free Software Foundation.
#
# OpenQuake is distributed in the hope that it will be useful,
# but WITHOUT ANY WARRANTY; without even the implied warranty of
# MERCHANTABILITY or FITNESS FOR A PARTICULAR PURPOSE.  See the
# GNU Lesser General Public License version 3 for more details
# (a copy is included in the LICENSE file that accompanied this code).
#
# You should have received a copy of the GNU Lesser General Public License
# version 3 along with OpenQuake.  If not, see
# <http://www.gnu.org/licenses/lgpl-3.0.txt> for a copy of the LGPLv3 License.

from lxml import etree
import geohash
import numpy
import os
import shutil
import subprocess
import unittest

from nose.plugins.attrib import attr

from openquake.db import models
from openquake import shapes
from tests.utils import helpers


def load_exp_hazcurve_results(test_name):
    """Return the hazard curves read from the expected_results/ dir.

    :returns: the expected hazard curves.
    :rtype: :py:class:`dict` where each key is an instance of
        :py:class:`openquake.shapes.Site` and each value is a list
        of (IML, PoE) tuples
    """

    # split the x string and get
    # the value at index y casted to float
    get = lambda x, y: float(x.split(",")[y])

    results_dir = helpers.demo_file(
        os.path.join(test_name, "expected_results"))

    results_files = os.listdir(results_dir)

    results = {}

    for result_file in results_files:
        if not (result_file.startswith('site')
                and result_file.endswith('.dat')):
            continue

        path = os.path.join(results_dir, result_file)

        with open(path) as hazard_curve:
            lines = hazard_curve.readlines()
            coords = lines.pop(0)

            # the format is latitude,longitude
            site = shapes.Site(get(coords, 1), get(coords, 0))

            results[site] = []

            for pair in lines:
                # the format is IML,PoE
                results[site].append((get(pair, 0), get(pair, 1)))

    return results


def load_expected_map(path):
    """Load expected map data from the given expected results file. Map data
    are expected to be stored in a space-delimited table form. The table
    columns are expected to be ordered ``lat lon value``.

    :param path:
        Path to the expected results file.
    :returns:
        A dict of map values (as floats), keyed by a :class:`shapes.Site`
        object.
    """
    map_data = {}

    for line in open(path):
        lat, lon, value = line.split()
        map_data[shapes.Site(lat, lon)] = float(value)

    return map_data


def run_job(config_file, **kw_params):
    """Given a path to a config file, run openquake as a separate process using
    `subprocess`.

    This function blocks until the openquake job has concluded.

    :returns:
        The return code of the subprocess.
    """
    params = ["bin/openquake", "--config_file=" + config_file]
    if kw_params:
        params.extend(["--%s=%s" % p for p in kw_params.iteritems()])
    return subprocess.call(params)


def verify_hazcurve_results(
    tc, job, exp_results_file, end_branch_label=None, statistic_type=None):
    """Given a job, a path to an expected results file, and a few optional
    parameters (end_branch_label and statistic_type), load in expected results
    from the text file and compare the data to the results in the database.

    :param tc:
        :class:`unittest.TestCase` object (for test assertions).
    :param job:
        :class:`openquake.job.Job` instance
    :param exp_results_file:
        Path to the expected results file (text file).
    :param int end_branch_label:
        Optional. Can specified if we need to query the database for hazard
        curve data for a particular end branch label/sample.
    :param statistic_type:
        Optional. Can be 'mean', 'quantile', etc. Defaults to `None`.
    """
    curve_data = open(exp_results_file, 'r').readlines()

    # The actual curve data;
    # Pairs of (site_coords, poes) for each curve:
    sites_poes = zip(curve_data[::2], curve_data[1::2])

    for site, poes in sites_poes:
        # lon, lat is the order which GML uses for coord pairs.
        lon, lat = [float(x) for x in site.split()]
        poes = [float(x) for x in poes.split()]

        # Pay attention to the lat, lon ordering here;
        # It's reversed from above.
        gh = geohash.encode(lat, lon)

        hc = models.HazardCurveData.objects.filter(
            hazard_curve__output__oq_calculation=job,
            hazard_curve__end_branch_label=end_branch_label,
            hazard_curve__statistic_type=statistic_type).extra(
                where=["ST_GeoHash(location, 12) = %s"],
                params=[gh]).get()

        tc.assertTrue(numpy.allclose(poes, hc.poes))


def verify_hazcurve_nrml(tc, nrml_path, exp_results_file):
    """
    Given a NRML path and a path to an expected results file, load the
    expected hazard curve results from the latter and compare them with the
    data contained in the NRML file.

    :param tc: :class:`unittest.TestCase` object (for test assertions).
    :param string nrml_path: path to the nrml file to check
    :param string exp_results_file: path to the expected results file
    """
    root = etree.parse(nrml_path)
    hcns = root.xpath("//ns:HCNode",
                      namespaces={"ns": "http://openquake.org/xmlns/nrml/0.3"})

    # Example "-122.7 47.8": [0.0850461222404, .., 0.0]
    nrml_data = dict(
        [(hcn[0][0][0].text, [float(x) for x in hcn[1][0].text.split()])
         for hcn in hcns])

    curve_data = [line.strip()
                  for line in open(exp_results_file, 'r').readlines()]

    sites_poes = dict(zip(curve_data[::2], curve_data[1::2]))

    tc.assertEqual(len(sites_poes), len(nrml_data))

    for site, poes in sites_poes.iteritems():
        poes = [float(x) for x in poes.split()]
        tc.assertTrue(numpy.allclose(poes, nrml_data[site]))


def verify_hazmap_nrml(tc, nrml_path, exp_results_file):
    """
    Given a NRML path and a path to an expected results file, load the
    expected hazard map results from the latter and compare them with the
    data contained in the NRML file.

    :param tc: :class:`unittest.TestCase` object (for test assertions).
    :param string nrml_path: path to the nrml file to check
    :param string exp_results_file: path to the expected results file
    """
    root = etree.parse(nrml_path)
    hmns = root.xpath("//ns:HMNode",
                      namespaces={"ns": "http://openquake.org/xmlns/nrml/0.3"})

    # Example "-122.7 47.8": 0.15097656969
    nrml_data = dict([(hmn[0][0][0].text, float(hmn[1].text)) for hmn in hmns])

    map_data = [line.strip() for line in
                open(exp_results_file, 'r').readlines()]

    # Example line: "-122.7 47.8 0.15097656969"
    map_data = dict(line.rsplit(" ", 1) for line in map_data)

    tc.assertEqual(len(map_data), len(nrml_data))

    for site, iml in map_data.iteritems():
        iml = float(iml)
        numpy.testing.assert_approx_equal(iml, nrml_data[site])


def verify_hazmap_results(tc, job, expected_map, poe, statistic_type):
    """Given a job object and a dict of map results, verify the computed hazmap
    in the database with the expected results.

    :param tc:
        :class:`unittest.TestCase` instance (for test assertions).
    :param job:
        :class:`openquake.job.Job` instance.
    :param expected_map:
        Dict with expected results in the following structure::
            {'a': 15}
    :"""
    for site, value in expected_map.items():
        gh = geohash.encode(site.latitude, site.longitude, precision=12)

        hm_db = models.HazardMapData.objects.filter(
            hazard_map__output__oq_calculation=job,
            hazard_map__statistic_type=statistic_type,
            hazard_map__poe=poe).extra(
            where=["ST_GeoHash(location, 12) = %s"], params=[gh]).get()

        tc.assertTrue(numpy.allclose(value, hm_db.value))


class ClassicalPSHACalculatorAssuranceTestCase(
    unittest.TestCase, helpers.DbTestMixin):

    job = None

    def tearDown(self):
        self.teardown_job(self.job)
        self.job = None

    @attr("qa")
    def test_peer_test_set_1_case_2(self):
        expected_results = load_exp_hazcurve_results("PeerTestSet1Case2")

        run_job(helpers.demo_file(
            os.path.join("PeerTestSet1Case2", "config.gem")))

        self._assert_hazcurve_results_are(expected_results)

    @attr("qa")
    def test_peer_test_set_1_case_5(self):
        expected_results = load_exp_hazcurve_results("PeerTestSet1Case5")

        run_job(helpers.demo_file(
            os.path.join("PeerTestSet1Case5", "config.gem")))

        self._assert_hazcurve_results_are(expected_results)

    @attr("qa")
    def test_peer_test_set_1_case_8a(self):
        expected_results = load_exp_hazcurve_results(
            "PeerTestSet1Case8a")

        run_job(helpers.demo_file(
            os.path.join("PeerTestSet1Case8a", "config.gem")))

        self._assert_hazcurve_results_are(expected_results)

    @attr("qa")
    def test_peer_test_set_1_case_10(self):
        expected_results = load_exp_hazcurve_results(
            "PeerTestSet1Case10")

        run_job(helpers.demo_file(
            os.path.join("PeerTestSet1Case10", "config.gem")))

        self._assert_hazcurve_results_are(expected_results)

    @attr("qa")
    def test_hazard_map_test(self):
        run_job(helpers.demo_file(
            os.path.join("HazardMapTest", "config.gem")))

        self.job = models.OqCalculation.objects.latest("id")

        path = helpers.demo_file(os.path.join("HazardMapTest",
            "expected_results", "meanHazardMap0.1.dat"))
        expected_map = load_expected_map(path)

        poe = 0.1
        statistic_type = "mean"
        verify_hazmap_results(self, self.job, expected_map, poe,
                              statistic_type)

    @attr("qa")
    def test_complex_fault_demo_hazard(self):
        """Run the `complex_fault_demo_hazard` demo and verify all of the
        resulting hazard curve and hazard map data."""
        job_cfg = helpers.demo_file(os.path.join(
            "complex_fault_demo_hazard", "config.gem"))

        exp_results_dir = os.path.join("complex_fault_demo_hazard",
                                       "expected_results")

        run_job(job_cfg)

        self.job = models.OqCalculation.objects.latest("id")

        # Check hazard curves for sample 0:
        # Hazard curve expected results for logic tree sample 0:
        hazcurve_0 = helpers.demo_file(os.path.join(exp_results_dir,
                                                     "hazardcurve-0.dat"))
        verify_hazcurve_results(
            self, self.job, hazcurve_0, end_branch_label=0)

        # Check mean hazard curves:
        hazcurve_mean = helpers.demo_file(os.path.join(exp_results_dir,
                                                       "hazardcurve-mean.dat"))
        verify_hazcurve_results(
            self, self.job, hazcurve_mean, statistic_type="mean")

        # Check hazard map mean 0.02:
        hazmap_mean_0_02 = helpers.demo_file(
            os.path.join(exp_results_dir, "hazardmap-0.02-mean.dat"))
        verify_hazmap_results(
            self, self.job, load_expected_map(hazmap_mean_0_02), 0.02, "mean")

        # Check hazard map mean 0.1:
        hazmap_mean_0_1 = helpers.demo_file(
            os.path.join(exp_results_dir, "hazardmap-0.1-mean.dat"))
        verify_hazmap_results(
            self, self.job, load_expected_map(hazmap_mean_0_1), 0.1, "mean")

    def _assert_hazcurve_results_are(self, expected_results):
        """Compare the expected hazard curve results with the results
        computed by the current job."""

        self.job = models.OqCalculation.objects.latest("id")

        errors = []
        for site, curve in expected_results.items():
            gh = geohash.encode(site.latitude, site.longitude, precision=12)

            hc_db = models.HazardCurveData.objects.filter(
                hazard_curve__output__oq_calculation=self.job,
                hazard_curve__statistic_type="mean").extra(
                where=["ST_GeoHash(location, 12) = %s"], params=[gh]).get()

<<<<<<< HEAD
            try:
                self._assert_curve_is(
                    curve, zip(self.job.oq_job_profile.imls, hc_db.poes),
                    site, tolerance=0.005)
            except AssertionError as exc:
                errors.append(str(exc))
        if errors:
            raise AssertionError('\n' + '\n'.join(errors))

    def _assert_curve_is(self, expected, actual, site, tolerance):
        errors = []
        for i in xrange(max(len(expected), len(actual))):
            self.assertEqual(expected[i][0], actual[i][0])
            exp_val, act_val = expected[i][1], actual[i][1]
            msg='{:<22} PoE {:5}: expected {:.2E} != actual {:.2E}'.format(
                site, expected[i][0], exp_val, act_val
            )
            try:
                self.assertAlmostEqual(act_val, exp_val, delta=tolerance,
                                       msg=msg)
            except AssertionError as exc:
                errors.append(str(exc))
        if errors:
            raise AssertionError('\n'.join(errors))
=======
            self._assert_curve_is(
                curve, zip(self.job.oq_job_profile.imls, hc_db.poes), 0.005)

    def _assert_curve_is(self, expected, actual, tolerance):
        self.assertTrue(numpy.allclose(
                numpy.array(expected), numpy.array(actual), atol=tolerance),
                "Expected %s within a tolerance of %s, but was %s"
                % (expected, tolerance, actual))

    @attr("qa")
    def test_complex_fault_demo_hazard_nrml(self):
        """
        Run the `complex_fault_demo_hazard` demo and verify all of the
        generated NRML data.
        """
        job_cfg = helpers.demo_file(os.path.join(
            "complex_fault_demo_hazard", "config.gem"))

        exp_results_dir = os.path.join("complex_fault_demo_hazard",
                                       "expected_results")

        run_job(job_cfg, output="xml")

        self.job = models.OqCalculation.objects.latest("id")

        copath = helpers.demo_file(os.path.join(
            "complex_fault_demo_hazard", "computed_output"))

        try:
            # Check hazard curves for sample 0:
            # Hazard curve expected results for logic tree sample 0:
            hazcurve_0 = helpers.demo_file(
                os.path.join(exp_results_dir, "hazardcurve-0.dat"))
            nrml_path = os.path.join(copath, "hazardcurve-0.xml")
            verify_hazcurve_nrml(self, nrml_path, hazcurve_0)

            # Check mean hazard curves:
            hazcurve_mean = helpers.demo_file(
                os.path.join(exp_results_dir, "hazardcurve-mean.dat"))
            nrml_path = os.path.join(copath, "hazardcurve-mean.xml")
            verify_hazcurve_nrml(self, nrml_path, hazcurve_mean)

            # Check hazard map mean 0.02:
            hazmap_mean_0_02 = helpers.demo_file(
                os.path.join(exp_results_dir, "hazardmap-0.02-mean.dat"))
            nrml_path = os.path.join(copath, "hazardmap-0.02-mean.xml")
            verify_hazmap_nrml(self, nrml_path, hazmap_mean_0_02)

            # Check hazard map mean 0.1:
            hazmap_mean_0_1 = helpers.demo_file(
                os.path.join(exp_results_dir, "hazardmap-0.1-mean.dat"))
            nrml_path = os.path.join(copath, "hazardmap-0.1-mean.xml")
            verify_hazmap_nrml(self, nrml_path, hazmap_mean_0_1)
        finally:
            shutil.rmtree(copath)
>>>>>>> d79078e8
<|MERGE_RESOLUTION|>--- conflicted
+++ resolved
@@ -355,7 +355,6 @@
                 hazard_curve__statistic_type="mean").extra(
                 where=["ST_GeoHash(location, 12) = %s"], params=[gh]).get()
 
-<<<<<<< HEAD
             try:
                 self._assert_curve_is(
                     curve, zip(self.job.oq_job_profile.imls, hc_db.poes),
@@ -380,15 +379,6 @@
                 errors.append(str(exc))
         if errors:
             raise AssertionError('\n'.join(errors))
-=======
-            self._assert_curve_is(
-                curve, zip(self.job.oq_job_profile.imls, hc_db.poes), 0.005)
-
-    def _assert_curve_is(self, expected, actual, tolerance):
-        self.assertTrue(numpy.allclose(
-                numpy.array(expected), numpy.array(actual), atol=tolerance),
-                "Expected %s within a tolerance of %s, but was %s"
-                % (expected, tolerance, actual))
 
     @attr("qa")
     def test_complex_fault_demo_hazard_nrml(self):
@@ -435,5 +425,4 @@
             nrml_path = os.path.join(copath, "hazardmap-0.1-mean.xml")
             verify_hazmap_nrml(self, nrml_path, hazmap_mean_0_1)
         finally:
-            shutil.rmtree(copath)
->>>>>>> d79078e8
+            shutil.rmtree(copath)