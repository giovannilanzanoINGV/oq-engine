--- conflicted
+++ resolved
@@ -31,23 +31,8 @@
 
 Requires(pre): shadow-utils
 
-<<<<<<< HEAD
-%define common_deps sudo systemd python numpy scipy python-shapely python-psutil python-decorator python-mock python-futures h5py python-amqp python-celery python-django pyshp python-docutils python-requests python-prctl python-gunicorn rabbitmq-server
-%define oqlib_deps python-oq-hazardlib >= 0.24.0
-%define dev_deps python-nose python-coverage
-
-Requires: %{common_deps}
-Requires: %{oqlib_deps}
-Requires: %{dev_deps}
-
-# since tests are currently not enabled during the packaging phase, the following build dependencies are not required
-#BuildRequires: %{common_deps}
-#BuildRequires: %{dev_deps}
-#BuildRequires: %{oqlib_deps}
-=======
-Requires: python-oq-libs python-oq-hazardlib >= 0.23.0
+Requires: python-oq-libs >= 1.0.0 python-oq-hazardlib >= 0.24.0
 Requires: sudo systemd python rabbitmq-server
->>>>>>> 4281e65a
 
 BuildRequires: systemd python-setuptools
 
