# Copyright (c) 2010-2014, GEM Foundation.
#
# OpenQuake is free software: you can redistribute it and/or modify it
# under the terms of the GNU Affero General Public License as published
# by the Free Software Foundation, either version 3 of the License, or
# (at your option) any later version.
#
# OpenQuake is distributed in the hope that it will be useful,
# but WITHOUT ANY WARRANTY; without even the implied warranty of
# MERCHANTABILITY or FITNESS FOR A PARTICULAR PURPOSE.  See the
# GNU General Public License for more details.
#
# You should have received a copy of the GNU Affero General Public License
# along with OpenQuake.  If not, see <http://www.gnu.org/licenses/>.

[celery]
terminate_workers_on_revoke = true
# this is good for a single user situation, but turn this off on a cluster
# otherwise a CTRL-C will kill the computations of other users

terminate_job_when_celery_is_down = true
# this is good generally, but it may be necessary to turn it off in
# heavy computations (i.e. celery could not respond to pings and still
# not be really down).

[amqp]
host = localhost
port = 5672
user = guest
password = guest
vhost = /
# This is where tasks will be enqueued.
celery_queue = celery

[database]
name = openquake
host = localhost
port = 5432

admin_password = openquake
admin_user = oq_admin

job_init_password = openquake
job_init_user = oq_job_init

[hazard]
# collect sources in blocks until their weight exceeds 'source_max_weight'
<<<<<<< HEAD
source_max_weight = 200000
=======
source_max_weight = 20000
>>>>>>> 70dbeee4
# collect ruptures in blocks until their number exceeds 'rupture_block_size'
rupture_block_size = 200

[risk]
# change the following parameter to 'fast' if you have
# memory issues with the epsilon matrix; beware however that you will
# introduce a stronger seed dependency
epsilons_management = full<|MERGE_RESOLUTION|>--- conflicted
+++ resolved
@@ -45,13 +45,9 @@
 
 [hazard]
 # collect sources in blocks until their weight exceeds 'source_max_weight'
-<<<<<<< HEAD
-source_max_weight = 200000
-=======
-source_max_weight = 20000
->>>>>>> 70dbeee4
+source_max_weight = 100000
 # collect ruptures in blocks until their number exceeds 'rupture_block_size'
-rupture_block_size = 200
+rupture_block_size = 210
 
 [risk]
 # change the following parameter to 'fast' if you have
