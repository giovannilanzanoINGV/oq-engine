--- conflicted
+++ resolved
@@ -1,9 +1,6 @@
   [Michele Simionato]
-<<<<<<< HEAD
   * Fixed a bug in the command `oq-lite info -f` in cases with an exposure
-=======
   * Keep exporting files, even if they are empty
->>>>>>> 934207a2
   * Exported information about the realizations into a csv file
   * Ported the disaggregation calculator to oq-lite
   * Added IMT information in the hazard curve XML exporter
