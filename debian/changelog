--- conflicted
+++ resolved
@@ -1,9 +1,6 @@
   [Michele Simionato]
-<<<<<<< HEAD
   * Escaped taxonomies in the datastore
-=======
   * The Web UI log tool is now escaping the HTML
->>>>>>> 1f4883bc
   * Moved openquake.commonlib.commands -> openquake.commands and
     openquake.commonlib.valid -> openquake.risklib.valid to have a
     linear tower of internal dependencies
