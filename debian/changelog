<<<<<<< HEAD
  [Marco Pagani, Michele Simionato]
  * Extended the hazard curve calculator to manage mutually exclusive probabilities

  [Graeme Weatherill]
  * Adds/Modifies Ry0 and Rx calculator for multi-surface typology using the Generalized Coordinate System (GC2)
=======
  [Michele Simionato]
  * Removed the speedups and optimized the distance calculations at the
    numpy level

python-oq-hazardlib (0.21.0-0~precise01) precise; urgency=low

  [Trevor Allen/Graeme Weatherill]
  * Adds Geological Survey of Canada magnitude scaling relations for offshore thrust earthquakes
  * Add site adjusted version of Zhao et al. (2006) for application in Cascadia

  [Jonathan Griffin/Graeme Weatherill]
  * Adds Leonard (2014) magnitude-area scaling relation
  * Cleanup of scaling relation test code, removes fragile tests of the get_available_scalerel function

  [Michele Simionato]
  * Extended the RtreeFilter to work on all sources; removed the Tile class
  * Introduced an optional RtreeFilter for fast filtering of the sites by
    point sources, based on the source bounding box

  [Graeme Weatherill]
  * Adds/Modifies Ry0 and Rx calculator for multi-surface typology using the Generalized Coordinate System (GC2)
  * Implements the European GMPE of Kotha et al. (2016), the SaRotD100 GMPE of Hong & Goda (2007) and the Arias Intensity GMPE of Trvasarou et al. (2003)
>>>>>>> c488a95d

  [Michele Simionato]
  * The `SourceSitesFilter` is now used by default in `pmap_from_grp`
  * Added a simple argument parser in baselib
  * Replaced pydoc.locate with a call to importlib to work around a QGIS issue
  * Fixed the encode/decode functions in baselib.python3compat

  [Daniele Viganò]
  * Added Python 3 compatibility to speedups

  [Trevor Allen/Graeme Weatherill]
  * Adds Queen Charlotte strike slip magnitude scaling relation (WC1994_QCSS)

 -- Matteo Nastasi (GEM Foundation) <nastasi@openquake.org>  Fri, 14 Oct 2016 10:13:45 +0200

python-oq-hazardlib (0.20.0-0~precise01) precise; urgency=low

  [Yen-Shin Chen]
  * Fixed the rupture count in simple fault while multiple hypocenter locations or slip directions assigned.

  [Michele Simionato]
  * Fixed the serialization on HDF5 of dictionaries with keys containing slashes
  * Renamed Imtls -> DictArray
  * Removed the .id attribute from the Site class

  [Graeme Weatherill]
  * Updates coefficients to Montalva et al. GMPE and updates year to 2016

  [Michele Simionato]
  * Added a Tile class to filter efficiently point sources
  * Removed the function `hazard_curve.hazard_curves` that has been
    deprecated from November 2014
  * Fixed the string representation of GSIM instances: this solves a serious
    bug in the GMPETable
  * Removed the rupture_site_filter where it was not used

  [Daniele Viganò]
  * Added support for Ubuntu 16.04 (xenial) packages

  [Michele Simionato]
  * Major change to the GmfCalculator API

  [Matteo Nastasi]
  * Backport of libhdf5 and h5py for ubuntu 'precise' serie

  [Michele Simionato]
  * Added a PickleableSequence class to serialize Python objects on HDF5

  [Graeme Weatherill]
  * Fixes Z1.0 units bug in Abrahamson, Silva and Kamai (2014)
  * Added modifications to Zhao (2006) inslab GMPE and implements
    Atkinson (2008') - needed for 2014 US NSHMP

  [Michele Simionato]
  * Improved the validity check on the Intensity Measure Type
  * Showing the `calc_id` in Monitor instances string representation
  * Added a h5py.File subclass to manage the serialization of objects
    satisfying the HDF5 protocol used by the OpenQuake software
  * Added a LiteralAttrs class to serialize literal attributes on HDF5
  * Added to the Monitor the ability to send commands

 -- Matteo Nastasi (GEM Foundation) <nastasi@openquake.org>  Tue, 21 Jun 2016 13:10:35 +0200

python-oq-hazardlib (0.19.0-0~precise01) precise; urgency=low

  [Nick Ackerley]
  * Added Japan regionalization to GMPE of Atkinson & Boore (2003).

  [Michele Simionato]
  * Using 32 bit floats for the GMFs, instead of 64, to save memory

 -- Matteo Nastasi (GEM Foundation) <nastasi@openquake.org>  Wed, 02 Mar 2016 10:51:43 +0100

python-oq-hazardlib (0.18.0-0~precise01) precise; urgency=low

  [Yen-Shin Chen]
  * Fix a bug in ChiouYoungs2014NearFaultEffect

  [Daniele Viganò, Matteo Nastasi]
  * Updates Copyrights to 2016 and uniformize them

  [Michele Simionato]
  * SiteCollection instances are now serializable in HDF5 format

  [Graeme Weatherill]
  * Adds `arbitrary' magnitude frequency distribution
  * Adds version of NSHMP Western US (NGA West) GMPEs to calculated the
    weighted mean of the epistemic uncertainty adjustment factor

  [Nick Ackerley]
  * Added Japan regionalization to GMPE of Atkinson & Boore (2003).
  * Implemented GMPE of Kanno et al. (2006) for shallow and deep earthquakes.
  * Implemented GMPE of Raghukanth & Iyengar (2007) for stable continental
    regions of peninsular India.
  * Implemented GMPE of Nath (2012) for anomalous interface subduction in the
    intraplate margin of the Shillong plateau in India.
  * Implemented GMPE of Gupta (2010) for Indo-Burmese intraslab subduction.
  * Implemented GMPE of Sharma et al. (2009) for active shallow crust of
    Indian Himalayas.
  * Give more feedback in error messages on validation.

  [Michele Simionato]
  * Added a .weight property to sources, as well as a .num_ruptures attribute
  * The GMPETable now understands paths relative to a directory GMPE_DIR

  [Graeme Weatherill]
  * Implements Drouet (2015) GMPE for Brazil
  * Revises Montalva et al. (2015) GMPE (on author's advice)

  [Silvia Canessa]
  * Adds Dowrick and Rhoades 2005 GMPE

  [Michele Simionato]
  * Fixed the equality check for SiteCollections: now all of the parameters
    are compared, not only lons and lats.

  [Yen-Shin Chen]
  * Modified the hypocentre_patch_index method to obtain the best solution

 -- Matteo Nastasi (GEM Foundation) <nastasi@openquake.org>  Mon, 15 Feb 2016 11:27:19 +0100

python-oq-hazardlib (0.17.0-0~precise01) precise; urgency=low

  [Michele Simionato]
  * Avoided doing the rupture filtering twice
  * Optimized the case of multiple GSIMs by instantiating the
    ruptures/sites/distances contexts only once

 -- Matteo Nastasi (GEM Foundation) <nastasi@openquake.org>  Mon, 14 Dec 2015 09:46:06 +0100

python-oq-hazardlib (0.16.0-0~precise01) precise; urgency=low

  [Graeme Weatherill]
  * Adds methods for modifying the geometry configurations of the fault sources
  * Adds Allen, Wald and Worden (2012) Intensity Prediction Equation

  [Michele Simionato]
  * Refactored atkinson_boore_2003 classes to avoid unneeded instantiation

  [Matteo Nastasi]
  * Imposed version for python-h5py dependency, Ubuntu 12.04 will use
    backported version from GEM repository

  [Graeme Weatherill]
  * Adds Montalva et al. (2015) GMPE

  [Robin Gee]
  * Adds Tusa and Langer (2015) GMPE

 -- Matteo Nastasi (GEM Foundation) <nastasi@openquake.org>  Tue, 17 Nov 2015 10:31:52 +0100

python-oq-hazardlib (0.15.0-0~precise01) precise; urgency=low

  [Yen-Shin Chen]
  * Surface: fix bug for dipping fault in get_fault_patch_vertices method

  [Graeme Weatherill]
  * Adds support for GMPEs to be implemented in the form of HDF5 binary tables
  * Adds '__repr__' method to scalerel and MFD base classes

  [Michele Simionato]
  * Now hazardlib unofficially supports Python 3
  * Added support for python setup.py test

  [Graeme Weatherill]
  * Adds the 'upper' and 'lower' epistemic uncertainty corrections for the
    NGA West 2 GMPEs used in the 2014 US National Seismic Hazard Map
  
  [Michele Simionato]
  * Fixed the filtering of site IDs
  * hazardlib now requires h5py

  [Graeme Weatherill]
  * Adds Atkinson & Macias (2009) Subduction Interface GMPE

  [Yen-Shin Chen]
  * Rupture: fix bug in get_dppvalue

  [Graeme Weatherill]
  * Adds 'sample' method to PMF class

  [Matteo Nastasi]
  * Packaging system improvement

  [Yen-Shin Chen]
  * Rupture: adds 'rupture_slip_direction' slot
  * Simple fault: Adds 'hypo_list' and 'slip_list' slot
  * Adds 'rcdpp' slot to DistanceContext object
  * ParametricProbabilisticRupture: adds 'rupture_slip_direction' slot and get_dppvalue, get_cdppvalue method
  * Implements near fault effect- directivity adaptation of Chiou & Youngs 2014

 -- Matteo Nastasi (GEM Foundation) <nastasi@openquake.org>  Wed, 23 Sep 2015 14:28:50 +0200

python-oq-hazardlib (0.14.0-0~precise01) precise; urgency=low

  [Matteo Nastasi, Daniele Viganò]
  * Add binary package support for both Ubuntu 12.04 (Precise)
    and Ubuntu 14.04 (Trusty)

  [Michele Simionato]
  * Introduced a compact representation of the GMFs as a single array

  [Graeme Weatherill]
  * Implements Dost et al (2004) Induced Seismicity GMPE
  * Implements Atkinson (2015) Induced Seismicity GMPE
  * Adds new tectonic region type "Induced" to constants

  [Graeme Weatherill]
  * Adds 'hypo_loc' slot to RuptureContext object
  * Implements Abrahamson et al. (2015) BC Hydro GMPE
  * Adds backarc term to the Site and SiteCollection object

  [Marco Pagani]
  * Fixes a bug in the calculation of the hanging wall term of the Abrahamson
    et al. (2014)

  [Yen-Shin Chen]
  * Simple fault: added a method to finds the index of the fault patch including the hypocentre.
  * Base surface: fixes mesh input in get_hypo_location method
  * Near fault: implementing the Chiou & Spudich(2014) direcitivty model, the methods needed in the model.

  [Yen-Shin Chen]
  * Simple fault: added a method to retrieve the vertexes of a patch given its index
  * Base surface: added a method to get a set of point representing a resampled top edge

 -- Matteo Nastasi (GEM Foundation) <nastasi@openquake.org>  Thu, 07 May 2015 09:34:15 +0200

python-oq-hazardlib (0.13.1-0) precise; urgency=low

  [Graeme Weatherill]
  * Fixes area hypocentral depth bug

 -- Matteo Nastasi (GEM Foundation) <nastasi@openquake.org>  Mon, 02 Mar 2015 09:40:47 +0100

python-oq-hazardlib (0.13.0-0) precise; urgency=low

  [Marco Pagani]
  * Implements Ask2014 GMPE

  [Graeme Weatherill]
  * Implements Rietbrock et al (2013) GMPE

  [Yen-Shin Chen]
  * enable to change the hypocentre location.

  [Marco Pagani]
  * Gridsource added

  [Michele Simionato]
  * Added a test sensitive to the underlying distance libraries

  [Marco Pagani]
  * Ry0 support

  [Graeme Weatherill]
  * Implements Bindi et al (2014) GMPE

  [Laurentiu Danciu]
  * Implements Cf2008 for Swiss GMPE

  [Graeme Weatherill]
  * Implements Cauzzi et al (2014) GMPE
  * Implements PEER adaptation of Chiou & Youngs 2014

 -- Matteo Nastasi (GEM Foundation) <nastasi@openquake.org>  Wed, 25 Feb 2015 16:04:03 +0100

python-oq-hazardlib (0.12.1-0) precise; urgency=low

  * consistency in version management between debian/ubuntu package and
    library from git sources

 -- Matteo Nastasi (GEM Foundation) <nastasi@openquake.org>  Thu, 18 Dec 2014 15:02:40 +0100

python-oq-hazardlib (0.12.0-0) precise; urgency=low

  * Bugs fixed in 0.12.0 release: http://goo.gl/GjbF2r
  * Adds "set_mfd" function to modify Evenly Discretized MFD
  * Implements Campbell & Bozorgnia (2014) NGA-West 2 GMPE
  * Now ParametricProbabilisticRupture is unpickled correctly
  * Magnitude scaling for subduction, Strasser et al. (2010)
  * Added some utilities which are useful when implementing hazard
    calculators in commonlib
  * results in terms of g
  * Implements the Bindi et al. (2011) GMPE (Cleaned up implementation from
    Francesco Martinelli, INGV: https://github.com/gem/oq-hazardlib/pull/254)
  * Added to each source the optional attributes trt_model_id, weight, seed
  * Modify get_fault_vertices_3d in simple_fault.py and the test
  * Introduced the max_distance concept in the GeographicObjects class
  * Ef2013ch
  * This is making sure that the current CY2008 is not modified Small fixes to
    documentation Small fixes to documentation update utils_swiss_gmpe CY2008
    added a new class _swiss.py, pep8 pass ZH2006 - added a new
    class - zh2006_swiss CY2008Swiss - p8p fixes
    CY2008Swiss - adjusted single_sigma, upgrade of swiss_utils.py to cover
    these adjustments CY2008 adjusted, without test ZH2006Swiss - intendation
    error fixed ZH2006Swiss - minor fix -OQ ready ZH2006Swiss - minor fix -OQ
    ready ZH2006Swiss - single station sigma adjusted -OQ ready CY2008Swiss
    test and tables clean -up CY2008 extended and adjusted GMPE for use in the
    new Swiss Hazard Model [2014] ZH2006Swiss copyrights update ZH2006Swiss
    pep8 fixes ZH2006Swiss - embeded single-station logic-tree no pep8
    ZH2006Swiss - embeded single-station logic-tree no pep8
  * Cy2008ch
  * Zh2006ch
  * Implements Convertito et al. (2012) GMPE
  * Modifications of the Cauzzi and Faccioli (2008) for the Swiss Hazard model
  * Reverted the merge of the branch CF2008
  * Implements Boore, Stewart, Seyhan and Atkinson (2014) NGA-West 2 GMPE
  * Defines Swiss AB2010 to update std dev definiton
  * Cf2008
  * Changed the API of the GmfComputer
  * Fixed a link in a comment
  * add rst file for chiou_youngs_2014 GMPE
  * AkB2010 extended and adjusted for use in the new Swiss Hazard model [2014]
  * added Bradley 2013 GMPE
  * Make sure that context objects are not changed inside 'get_mean_and_stddevs'
  * Initial implementation of Chiou & Youngs (2014) GMPE
  * Initial implementation of Megawati & Pan (2010) GMPE
  * Adding get_fault_vertexes_3d in hazardlib/geo/surface/simple_fault.py
  * added NZ specific McVerry et al 2006 GMPE for Asc, SInter, SSlab and Volc
  * Implements Fukushima & Tanaka (1990) GMPE for PGA
  * Extend rup context
  * added validation mechanism to ComplexFaultSurface
  * Added a class to extract the closest object
  * added class method to construct planar surfaces from corner points
  * Support for nonparametric sources and a bit of cleanup
  * Add tox.ini config for easy test running
  * Implement corrections for Si & Midorikawa 1999 GMPE
  * imt.from_string now returns a ValueError and can be used as a validator
  * Rx investigation
  * Made the GmfComputer more debuggable
  * Provide a meaningful error message when a correlation model is provided
    together with a GMPE without inter/intra stddevs
  * extend SiteContext to accept also sites coordinates (lons and lats)
  * Add "contributors" file
  * Add test run instructions to README
  * Separates correlation model from distance calculation
  * Add a debug flag to enable set -x in packager.sh
  * Changed the GmfComputer to work with several GSIMs at the time
  * Solved a long standing bug with inconsistent unpickling of the IMTs
  * Introduce a GmfComputer class calling gsim.make_context only once
  * Cleanup of the filtering and removed unused code
  * replaced repi with rjb in Boore et al. 1993 GMPE
  * fixed bug in as1997 and re-arranged data to let the bug showing up
  * fixed sadigh 1997 GMPE when mag > 8.5
  * Abrahamson and Silva 1997 GMPE
  * Garcia et al. 2005 GMPE
  * Fixes the Lin 2009
  * Campbell and Bozorgnia 2003 GMPE
  * Climent94
  * Implements comprehensive Akkar et al. (2014) GMPE set
  * Added a SiteCollection.indices property
  * Deprecation mechanism for GSIM classes
  * Fix branch var to be compliant within the new CI git plugin
  * Light weight site collection
  * Updates Copyright to 2014
  * Fixed sphinx build
  * Magnitude conversion equation in Atkinson & Boore 1995 GMPE
  * Replaced the method mfd.get_min_mag with a method mfd.get_min_max_mag
  * fix-frankel
  * Optimize disagg
  * Expand the result of calc.gmf.ground_motion_fields only if a nontrivial
    filtering function is passed
  * Ceus gmpes
  * Implements the Douglas et al. (2013) GMPE (Stochastic)
  * fixed doc
  * Add the Tavakoli and Pezeshk (2005) GMPE
  * Youngs et al. 1997 for NSHMP 2008 US model
  * Added a dictionary pmf_map
  * Zhao et al. 2006 for NSHMP 2008 US model
  * Atkinson and Boore 2003 GMPEs
  * geomatrix 1993 GMPE for subduction intraslab
  * somerville et al. 2001 GMPE
  * Implement Silva et al. 2002 GMPE
  * Implement Atkinson and Boore 2006 GMPE for 2008 US model
  * Frankel et al. 1996 GMPE
  * Toro et. al. 1997 GMPE as needed for the 2008 NSHMP-US model
  * Campbell 2003 GMPE for 2008 US hazard model
  * Add to the SiteCollection an array of site ids
  * Simplified SiteCollection.expand
  * We must not lose the traceback of exceptions
  * Added the method get_surface_vertexes
  * Remove 'time span' from stochastic event set and disaggregation calculators
  * Fixed a few links for Sphinx
  * Implement Non Parametric source and generalized hazard curve calculator
  * fixed bug with rupture and distance parameters definition
  * Added a __repr__ to source objects
  * Implemented count_ruptures method
  * Boore Atkinson 2011
  * Atkinson and Boore 1995 GMPE for Canada Model
  * Modifications to Youngs et al. 1997 GMPE for 2010 Western Canada Model
  * Berge-Thierry et al. 2003 GMPE
  * Implement Boore, Joyner and Fumal 1993 GMPE for 2010 Western Canada Model
  * Make Rx Distance calculation working properly with complex geometries
  * Atkinson and Boore 1995 GMPE
  * Implements the Boore, Joyner & Fumal (1997) GMPE
  * Moved the tests inside the package
  * IMT objects are now pickleable
  * Fixes header in Lin (2009) doc
  * Added the RotD50 horizontal component
  * Implements Lin (2009) GMPE for Active Shallow Faults in Taiwan
  * Fix rupture-sites distance filtering for point and area sources
  * Fix rupture distance filtering in Point and Area Source
  * better documentation for Akkar Bommer 2010 GMPE
  * Undo a false optimization in the SiteCollection.
  * Magniture-Area scaling relationship to mimic point ruptures
  * Implements GMPE of Pezeshk et al (2011) for Eastern North America
  * Create abstract classes to represent scaling relationships with
    uncertainties
  * Implements Campbell & Bozorgnia (2008) GMPE
  * Somerville et al. 2009 GMPE for Australia Hazard Model
  * Allen 2012 GMPE for Australia Hazard Model
  * Compute ground motion fields given the epsilons in input
  * Add __version__ to package init [r=matley] [f=*trivial]
  * CEUS 2011 magnitude scaling relationship [r=larsbutler]
  * Simple fault surface: better error messages for checking mesh dimensions
  * Pickeable sources

 -- Matteo Nastasi (GEM Foundation) <nastasi@openquake.org>  Wed, 10 Dec 2014 11:17:03 +0100

python-oq-hazardlib (0.11.0-0) precise; urgency=low

  * refactor algorithm for calculating planar surface coordinates (LP: #1190569)
  * Akkar et al2013
  * Add an .id attribute to Site objects (LP: #1184603)
  * Utils to get available Area/Magnitude Scaling relationships (LP: #1180421)
  * Added source and ruptures filtering to stochastic_event_set_poissonian
    (LP: #1178571)
  * Calculators report source_id on failure (LP: #1174207)
  * fixed bug in creation of complex fault surface crossing IDL (LP: #1176066)
  * fixed bug in get_orthographic_projection (LP: #1175545)
  * removed unneeded loop over sources in disaggregation calculator
    (LP: #1174692)
  * included amplification factor in Si&Midorikawa 1999 GMPE
  * Si and Midorikawa 1999
  * Add 'type' attr to MFD and source classes (LP: #1045711)
  * Restrict ComplexFaultSourceSurface to not pathological cases (LP: #1154024)
  * Rename CharacteristicSource to CharacteristicFaultSource
  * Characteristic source
  * Multi Surface
  * Fix for an obscure 'cascading union' use case in RectangularMesh
    (LP: #1133447)
  * Rect mesh enclosing poly bug
  * fixed unstable behaviour of method geodetic.intervals_between
  * Correction to the disaggregation equation (LP: #1116262)
  * fixed bug in calculation of faulting style correction term

 -- Matteo Nastasi (GEM Foundation) <nastasi@openquake.org>  Mon, 24 Jun 2013 16:01:28 +0200

python-oq-hazardlib (0.10.0-0) precise; urgency=low

  * Rename of the package and namespace refactoring

 -- Matteo Nastasi (GEM Foundation) <nastasi@openquake.org>  Sat, 09 Feb 2013 08:44:20 +0100

python-oq-hazardlib (0.9.1-1) precise; urgency=low

  * Upstream release

 -- Muharem Hrnjadovic <mh@foldr3.com>  Fri, 19 Oct 2012 09:13:25 +0200

python-oq-hazardlib (0.9-3) precise; urgency=low

  * Make sure the check_gsim.py module is included in the package

 -- Muharem Hrnjadovic <mh@foldr3.com>  Thu, 13 Sep 2012 09:25:39 +0200

python-oq-hazardlib (0.9-2) precise; urgency=low

  * switch architecture to "any" (due to C extension modules)

 -- Muharem Hrnjadovic <mh@foldr3.com>  Tue, 11 Sep 2012 12:12:34 +0200

python-oq-hazardlib (0.9-1) precise; urgency=low

  * Upstream release (LP: #1045213)

 -- Muharem Hrnjadovic <mh@foldr3.com>  Tue, 11 Sep 2012 08:26:10 +0200

python-oq-hazardlib (0.8-1) precise; urgency=low

  * Upstream release

 -- Muharem Hrnjadovic <mh@foldr3.com>  Thu, 19 Jul 2012 16:27:39 +0200<|MERGE_RESOLUTION|>--- conflicted
+++ resolved
@@ -1,10 +1,6 @@
-<<<<<<< HEAD
   [Marco Pagani, Michele Simionato]
   * Extended the hazard curve calculator to manage mutually exclusive probabilities
 
-  [Graeme Weatherill]
-  * Adds/Modifies Ry0 and Rx calculator for multi-surface typology using the Generalized Coordinate System (GC2)
-=======
   [Michele Simionato]
   * Removed the speedups and optimized the distance calculations at the
     numpy level
@@ -27,7 +23,6 @@
   [Graeme Weatherill]
   * Adds/Modifies Ry0 and Rx calculator for multi-surface typology using the Generalized Coordinate System (GC2)
   * Implements the European GMPE of Kotha et al. (2016), the SaRotD100 GMPE of Hong & Goda (2007) and the Arias Intensity GMPE of Trvasarou et al. (2003)
->>>>>>> c488a95d
 
   [Michele Simionato]
   * The `SourceSitesFilter` is now used by default in `pmap_from_grp`
