  [Michele Simionato]
<<<<<<< HEAD
  * Optimized the saving of the asset loss table
=======
  * Optimized the case of multiple assets of the same taxonomy on the
    same point and introduced a datastore view `assets_by_site`
>>>>>>> c2122cae
  * Fixed HDF5 segmentation faults in the tests for Ubuntu 16.04

  [Daniele Viganò]
  * Added support for Ubuntu 16.04 (xenial) packages

  [Michele Simionato]
  * Optimized the case when the epsilons are not required, i.e. all the
    covariance coefficients are zero in the vulnerability functions
  * Added another test for event based risk (`case_miriam`)
  * Revisited the distribution mechanism and refined the weight of the
    ruptures in the event based calculators to avoid generating slow tasks
  * Added an automatic help for the subcommands of oq-lite and managed
    --version correctly
  * The event based risk calculator now use different seeds for different
    realizations; also, the performance has been substantially improved
  * Improved the .rst reports with data transfer information

  [Matteo Nastasi]
  * Backport of libhdf5 and h5py for ubuntu 'precise' serie

  [Michele Simionato]
  * Introduced filtering on the minimum intensity of the ground shaking
  * Solved the issue of serializing large SES collections, over the HDF5 limit
  * The loss maps and curves XML exporters now export the coordinates
    of the assets, not the coordinates of the closest hazard site
  * Stored the job.ini parameters into a table in the datastore
  * Added a check on the IMTs coming from the risk models
  * Changed the aggregate loss table exporter to export the event tags,
    not the event IDs
  * Fixed a bug with the CSV export of the ground motion fields
  * Fixed a bug with the export of UHS curves with `--exports=xml`
  * Reduced substantially the data transfer and the memory occupation
    for event based calculations with a large number of assets: we
    can run the California exposure with half million assets now
  * Fixed a bug in the SESCollection exporter
  * Changed the asset<->epsilons association: before for a given taxonomy the
    assets were ordered by `asset_ref`, now they are ordered by `id`. This
    has a minor impact on the numbers sensitive to the epsilons, akin to a
    change of seeds
  * Added a test on the ordering of the epsilons
  * Accepted `.` and `|` as valid characters for source IDs
  * Changed the GMF calculator to use a single seed per unique rupture
  * Change the SESCollection exporter: now a single file is exported, before
    we were exporting one file per source model path per tectonic region model
  * Changed the event based calculators to avoid duplicating ruptures
    occurring more than once
  * Changed the risk calculators to work in blocks of assets on the same site
  * Made it possible to set different integration distances for different
    tectonic region types
  * Optimized the aggregation by asset in the event based risk calculator
  * Reporting the source_id when the filtering fails

python-oq-risklib (0.12.1-0~precise01) precise; urgency=low

  [Michele Simionato]
  * Improved the validation of NRML files

 -- Matteo Nastasi (GEM Foundation) <nastasi@openquake.org>  Thu, 17 Mar 2016 14:29:04 +0100

python-oq-risklib (0.12.0-0~precise01) precise; urgency=low

  [Michele Simionato]
  * Reduced the data transfer for the average losses by a factor of 2
    insured_losses is false in the event based risk calculator
  * Fixed the uniform hazard spectra CSV export and used a more consistent
    format
  * Fixed a 32 bit/64 bit casting error for risk computations with a site model
    starting from a non-empty datastore
  * Discriminate the case of a missing datastore from the case of having no
    permission to access it
  * Saved half the space in absence of insured_losses in the event based risk
    calculator
  * Rewritten the CSV exporters for dmg_by_asset, dmg_by_taxo and dmg_total
  * Added CSV exporters for the ground motion fields
  * Stored `time_events` and `CostCalculator` in the datastore as arrays
  * Made possible to generate the report even for descriptions with
    non-ASCII characters
  * Added a tag `riskInvestigationTime` to the exported loss maps and curves
  * Made customizable the header of CSV files

 -- Matteo Nastasi (GEM Foundation) <nastasi@openquake.org>  Wed, 02 Mar 2016 14:10:06 +0100

python-oq-risklib (0.11.0-0~precise01) precise; urgency=low

  [Daniele Viganò, Matteo Nastasi]
  * Updates Copyrights to 2016 and uniformized headers

  [Michele Simionato]
  * Raised an error early if there is a PoE=1 for classical damage
    calculations
  * Introduced a cutoff for minIML=0 in continuous fragility functions
  * Fixed the `ses_ratio` when the number of samples is greater than 1
  * Changed the order of the arguments in the commands `oq-lite show` and
    `oq-lite export`
  * Fixed a subtle bug: now the epsilons are correctly associated to the
    assets because `asset.idx` is correctly set
  * Removed the `assets_by_site` pickled array from the datastore
  * Fixed the XML exporters for loss maps/curves mean and quantiles
  * Now it is possible to override (most) configuration parameters with the
    command `oq-lite run --param NAME1=VALUE1 NAME2=VALUE2 ...`
  * Enhanced the reports generated by `oq-lite info --report` and
    `oq-lite show fullreport`
  * Made the check on the costs more forgiving for damage calculators
  * Optimized the source model parsing
  * Serialized in HDF5 format the CompositionInfo object
  * Fixed the initial accumulator in the EventBasedRuptureCalculator

  [Anirudh Rao]
  * Removed the extra ScenarioDamage demo
  * Removed unused parameters from the risk demo job files
    (including `asset_hazard_distance` and `intensity_measure_types`)

  [Graeme Weatherill]
  * Incorporated ArbitraryMFD and YoungsCoppersmithMFD into the supported
    MFDs

  [Michele Simionato]
  * Added a validation on the IMT for fragility functions in NRML 0.5 format
  * Fixed an ordering bug in `get_scenario_from_nrml`
  * Saved the site collection and the risk models in HDF5 format
  * Renamed `fatalities` to `occupants` to be consistent with the
    convention on the file names of the risk models
  * Introduced a serialization protocol to save objects in the datastore

  [Matteo Nastasi]
  * Added framework to run bash scripts tests and collect associated
    xunit report
  * Used the python-prctl library to automatically kill processes when
    the parent dies unexpectedly (linux-only)

  [Michele Simionato]
  * Unified the calculators classical and classical_tiling
  * The epsilon_matrix is not saved anymore
  * Source filtering is now on demand, depending on the parameter
    `filter_sources`.
  * Refactored the source filtering/splitting mechanism and improved
    substantially the classical_tiling calculator
  * Managed correctly the case of vulnerability functions with a different
    number of loss ratios
  * Now the flag `individual_curves` is honored for aggregate curves
    in the event based risk calculator
  * Fixed a bug breaking the compution of statistics of aggregate curves
    with insured losses
  * Added a validation on the cost type in the exposure
  * Added a validation for missing region_grid_spacing
  * Added a cross validation for the `time_event` parameter
  * Added a validation for empty descriptions in fragility models
  * Changed the classical_tiling calculator to split the heavy sources first
  * Fixed the GMPETable GSIM and added an end-to-end test for it
  * Changed the management of the seeds in the event based calculator:
    now we generate a seed per each rupture
  * Worked around a bug in h5py.Group.visitems in Ubuntu 12.04
  * Reduced the precision of the site mesh to 32 bits
  * The source model logic tree parser supports NRML 0.5
  * Reduced the precision of the scenario_damage outputs to 32 bits
  * Added an XML exporter for the UHS curves
  * Rewritten the classical_tiling calculator in oq-lite
  * Fixed a bug when exporting the hazard curves in presence of quantiles/means
  * Improved the header of the exported CSV files, to make it QGIS-friendly
  * Fixed a bug in the avg_losses for the event based risk calculator
  * Keep exporting files, even if they are empty
  * Exported information about the realizations into a csv file
  * Ported the disaggregation calculator to oq-lite
  * Added IMT information in the hazard curve XML exporter
  * Fixed a small bug in classical_damage for steps_per_interval = 1

 -- Matteo Nastasi (GEM Foundation) <nastasi@openquake.org>  Mon, 15 Feb 2016 11:04:31 +0100

python-oq-risklib (0.10.0-0~precise01) precise; urgency=low

  [Michele Simionato]
  * Ported the classical_bcr calculator to oq-lite
  * Added a check on the uniform_hazard_spectra parameter depending on the IMTs
  * Fixed a sorting error in the CSV exporters by asset
  * Fully ported the classical_risk calculator to oq-lite
  * Removed the (unused and experimental) loss fractions functionality from
    the classical_risk calculator
  * Added a check for the case of no assets within the region
  * Fixed the check for missing taxonomies in the risk model
  * Added `--profile` flag to oq-lite run
  * The performance info has been moved fully in the datastore
  * Saved one loss table per realization in the datastore
  * Fixed a bug in the oq-lite exporter of the hazard maps
  * Removed a spurious comma from the rupture tag
  * Removed the epsilon_sampling feature from event_based_risk

 -- Matteo Nastasi (GEM Foundation) <nastasi@openquake.org>  Mon, 14 Dec 2015 10:12:22 +0100

python-oq-risklib (0.9.0-0~precise01) precise; urgency=low

  [Graeme Weatherill]
  * Added fault geometry epistemic uncertainties to the source model logic tree

  [Michele Simionato]
  * Fixed the `oq-lite show --rlzs` command
  * Fixed a minor bug in the source writer for nodalPlane nodes
  * Added an attribute `discretization` to `areaGeometry` nodes
  * Added a command oq-lite show_attrs to display the attributes of a HDF5
    dataset
  * Added flags `asset_loss_table` (default False) and `avg_losses`
    (default True) to build the event loss table and the average losses
    per asset respectively
  * Added a check on the cost types read from the exposure

  [Matteo Nastasi]
  * Demos moved to /usr/share/openquake/risklib

  [Michele Simionato]
  * Added outputs `agg_curve-rlzs` and `agg_curve-stats` in the HDF5 file
  * Changed the storage of the event based risk outputs in the HDF5 file
  * Added a consistency check between the risk model keys in the job.ini and
    the risk model files
  * Scenario Risk and Scenario Damage calculators can work with a single
    configuration file now
  * When computing insured losses for an exposure without deductible and
    insuredLimit, raise an error early
  * Improved the export names of the oq-lite calculators
  * Updated all the risk demos
  * Changed the EventBasedRisk demo to produce loss curves
  * Fixed a bug with the error management: now a critical error in the
    the pre-calculation stops the whole computation and there is a single
    traceback
  * Improved the memory consumption and data transfer of the event_based_risk
    calculator
  * All data of a computation are now stored in a single calc_XXX.hdf5 file
  * The ProbabilisticEventBased risk demo works with a single job.ini
  * Added support for NRML 0.5 for fragility functions and deprecated NRML 0.4
  * Added a ConsequenceModel parser and implemented the calculation of
    consequences in the scenario_damage calculator

  [Matteo Nastasi]
  * Imposed version for python-h5py dependency, Ubuntu 12.04 will use
    backported version from GEM repository

  [Michele Simionato]
  * Added a test for a bug of h5py version 2.0.1
  * Added a check for specific_assets not in the exposure
  * Added XML exports for the hazard curves
  * Enhanced the .rst report with info about the exposure and the source model
  * Changed the PerformanceMonitor to write only on the controller
  * Introduced HDF5 outputs for the scenario_risk calculator
  * Introduced HDF5 outputs for the scenario_damage calculator
  * Added the ability to read scenario NRML files
  * Silenced an ElementTree warning
  * Added a test with multiple assets on the same site
  * Improved the error message for invalid exposures
  * Fixed a few tests on Windows

 -- Matteo Nastasi (GEM Foundation) <nastasi@openquake.org>  Tue, 17 Nov 2015 10:57:39 +0100

python-oq-risklib (0.8.0-0~precise01) precise; urgency=low

  [Michele Simionato]
  * Added a --pdb flag
  * Added validation to the source IDs
  * It is now possible to pass arguments to the GSIMs in the logic tree file
  * Added data transfer information to the CSV reports
  * Fixed several bugs in the ebr calculator
  * The composite source model is saved in the HDF5 file
  * Added a command 'oq-lite info --report job.ini' to produce a report
    on a calculation without running it
  * Negative calculations IDs are recognized in the oq-lite commands
  * The GMFs are saved in the HDF5 file
  * Added vulnerability functions with Probability Mass Function
  * oq-lite has now a 'reduce' command to reduce large computations
  * The epsilon_matrix is now saved in HDF5 format
  * Fixed a bug in apply_reduce when the first argument is a numpy array
  * Added a functionality 'write_source_model' to serialize sources in XML

 -- Matteo Nastasi (GEM Foundation) <nastasi@openquake.org>  Wed, 23 Sep 2015 15:17:28 +0200

python-oq-risklib (0.7.2-0~precise01) precise; urgency=low

  [Matteo Nastasi]
  * Packaging system improvement

  [Michele Simionato]
  * Fixed an ordering bug in the GSIM logic tree

 -- Matteo Nastasi (GEM Foundation) <nastasi@openquake.org>  Fri, 05 Jun 2015 11:55:09 +0200

python-oq-risklib (0.7.1-0~precise01) precise; urgency=low

  [Michele Simionato]
  * Fixed an export bug in the scenario_damage calculator: now the case of
    multiple assets on the same location is treated correctly

 -- Matteo Nastasi (GEM Foundation) <nastasi@openquake.org>  Wed, 20 May 2015 09:58:07 +0200

python-oq-risklib (0.7.0-1~precise01) precise; urgency=low

  [Matteo Nastasi, Daniele Viganò]
  * Fixed dependencies version management

 -- Matteo Nastasi (GEM Foundation) <nastasi@openquake.org>  Thu, 07 May 2015 13:56:09 +0200

python-oq-risklib (0.7.0-0~precise01) precise; urgency=low

  [Matteo Nastasi, Daniele Viganò]
  * Add binary package support for both Ubuntu 12.04 (Precise)
    and Ubuntu 14.04 (Trusty)

  [Michele Simionato]
  * Added a check on invalid IMTs when using the JB2009 correlation model
  * Made sure that the site collection is ordered by (lon, lat) in all cases
  * Extended the scenario calculators so that they can manage multiple GSIMs
    at the same time
  * Ported the event_based calculator to oq-lite (except disaggregation)
  * Introduced a DataStore class to save either generic pickled objects or
    numpy arrays; if installed, it can use the h5py library
  * Added defaults to the parameters in job.ini
  * Extended the 'oq-lite info' command to plot some useful informations
    about the source model
  * Ported the classical_risk calculator to oq-lite
  * Added an 'oq-lite pick_rlzs' command to display the distance of the
    hazard curves from the mean, by using the RMSEP distance
  * Ported the scenario_risk calculator to oq-lite
  * Added a check to forbid exposures with an asset number=0
  * In the tests you can compare for equality files containing numbers, possibly
    ignoring the last digits
  * Increased the number of SES generated by the demo
    ProbabilisticEventBased from 10 to 200
  * For the event based calculator, print the site index where the discrepancy
    with the classical hazard curves is greater
  * Now the engine is able to gunzip transparently the logic tree files too
  * Added a convergency test for the hazard curves generated by the event
    based calculator when the number of samples is high
  * Added a script to reduce large source models and large exposure models
  * Fixed a bug in the NRML writer for nodes with value=0
  * Added a 'plot' command to oq-lite

 -- Matteo Nastasi (GEM Foundation) <nastasi@openquake.org>  Thu, 07 May 2015 10:51:21 +0200

python-oq-risklib (0.6.0-1) precise; urgency=low

  [Matteo Nastasi]
  * Wrong oq-hazardlib version dependency fixed

 -- Matteo Nastasi (GEM Foundation) <nastasi@openquake.org>  Fri, 27 Feb 2015 11:54:22 +0100

python-oq-risklib (0.6.0-0) precise; urgency=low

  [Michele Simionato]
  * Changed the event based risk demo to use fully the specific assets feature
  * Implemented export of SESCollections
  * Classical tiling calculator in oq-lite
  * Raise an error if there are assets missing the number attribute
  * Added a prefilter flag
  * Moved the management of zipfiles into oq-lite
  * Export lon and lat in the hazard curves
  * Simplified the management of GMPE logic tree realizations
  * Towards supporting Ubuntu 14.04
  * Fixed error when minIML|maxIML are missing in the fragility model
  * Ported the generation of UHS curves into risklib
  * Better error message for duplicated IMLs
  * Implemented hazard map export in oq-lite
  * Create the export_dir if possible
  * Moved the demos inside oq-risklib
  * Now sites can be extracted from the site_model.xml file
  * Fixed the oversampling bug
  * Added a warning in case of oversampling
  * Provided a user-friendly string representation of the class RlzsAssoc
  * Added classical damage QA tests
  * Add a test case for sampling two source models of different weight
  * Implemented classical damage calculator
  * Moved hazard maps and mean and quantile functions from the engine into risklib
  * Added a check for duplicated branchset IDs
  * If export_dir is not given, save on $HOME

 -- Matteo Nastasi (GEM Foundation) <nastasi@openquake.org>  Wed, 25 Feb 2015 17:04:04 +0100

python-oq-risklib (0.5.1-0) precise; urgency=low

  * consistency in version management between debian/ubuntu package and
    library from git sources

 -- Matteo Nastasi (GEM Foundation) <nastasi@openquake.org>  Thu, 18 Dec 2014 15:42:53 +0100

python-oq-risklib (0.5.0-1) precise; urgency=low

  * Fixed version in the documentation
  * Removed an incorrect warning
  * Scenario damage tests
  * Added a DamageWriter class and the expected outputs for the ScenarioDamage
    QA tests
  * Improve the error message when the user sets the wrong calculation_mode
  * Moved get_realizations from the engine into commonlib
  * Added more validation to dictionaries
  * Added a new parameter complex_fault_mesh_spacing
  * Ported the scenario tests to oq-lite
  * Added a get_params utility
  * Simplified the monitoring
  * Add the QA tests data removed from the engine
  * Added a forgotten .rst file
  * Use shallow-clone to improve CI builds speed
  * Fix documentation
  * Merged commonlib inside risklib
  * Move the calculation of input/output weights into commonlib
  * The export_dir is now always given
  * Small fixes to commonlib
  * Better error message for regions that cannot be discretized
  * Fixed precision
  * Add a facility to read source models in commonlib
  * Add an hard limit to check_mem_usage()
  * Fixed test_different_levels_ok
  * Removed an excessive validation
  * Added a validation is_valid_hazard_curves
  * Reverted the check on duplicated vulnerabilitySetID
  * Improved the validation of vulnerability models
  * Examples, tests and notebook for the feature of oq-lite
  * Some refactoring of the classes RiskModel and RiskInput
  * Basic support for risk calculators in commonlib
  * Building the documentation of risklib and some refactoring
  * Build the documentation of commonlib
  * Support of the oq-lite command-line tool
  * Converting the region_constraint into a WKT polygon in commonlib, not in
    the engine
  * Fixed a subtle ImportError
  * Added a forgotten file
  * Support for the simplification of the risk calculators
  * Rewritten the RiskModel class and refactored the Workflow classes
  * Loss per event per asset
  * Dependency check
  * Updated version of risklib
  * Merged nrmllib inside commonlib
  * Added get_exposure and some refactoring
  * Changed the RiskModel API
  * The investigationTime attribute is optional
  * Use the new validation mechanism for vulnerability/fragility functions
  * Reflected the change in risklib
  * Fixed typo in an error message
  * reversed edges to make complex surface comply with Aki & Richards conven...
  * Moved the node context manager to the node library
  * Better debugging representation of a node
  * The maximum_distance must be mandatory in all hazard calculators
  * Restored the NrmlHazardlibConverter
  * Used PlanarSurface.from_corner_points
  * Improved the validation on PMF
  * Added a generic SourceConverter class for all sources, including the
    NonParametric ones
  * Added a lazy function read_nodes
  * Added a "node_factory" validation facility to the node library
  * Rewritten the openquake validation mechanism; now it is done in commonlib
  * Support validation code for the engine
  * Added a few validation functions
  * Added a validation on the GSIM name
  * Added MeanLossTestCase and some comments/docstrings
  * Small improvements
  * Logging the size of received data, to assess the stress on rabbitmq
  * Parallel filtering
  * Fixed the branch ordering
  * Ordering the sources after splitting-filtering them
  * Added an EpsilonProvider class
  * Introduced get_epsilons
  * Improved the splitting mechanism
  * Fix an ordering on the exported GMF
  * Moved parse_config from the engine to commonlib
  * Given a proper ordering to BranchTuples
  * Decoupled the sampling logic from the GsimLogicTree class
  * Get more information about the number of realizations in full enumeration
  * Small refactoring of the block-splitting routines
  * Fixed the sampling in GsimLogicTree
  * Small changes to support the refactoring on the engine side
  * packager.sh: missing update fixed
  * Risk loaders
  * Added a property .imts to the RiskModel class
  * The rupture seed is now visible in the XML file
  * Made explicit the dependence from the getters
  * GMPE logic tree fix
  * Many improvements to make the SourceCollector more usable from the
    command-line
  * Fix for the case of empty SES
  * Add a debug flag to enable set -x in packager.sh
  * Improved the SourceCollector
  * Fix gmf duplication
  * Removed logictree.enumerate_paths
  * Moved modules to manage sources and logic trees from the engine
  * Minor refactoring of scientific.scenario_damage
  * Reflected the API change in risklib
  * Refactoring of risklib needed to solve the problem of the block size
    dependence
  * Remove CalculationUnit
  * Removed some useless code from risklib
  * Fix branch var to be compliant within the new CI git plugin
  * Updates Copyright to 2014
  * rupture_to_element facility
  * Ci devtest
  * Renamed common->commonlib
  * Add setup.py
  * Improved validation and some cleanup
  * Decouple the gsim logic tree from the SES output and remove dead code
  * Moved the tests directory inside the package
  * Refactored the conversion library
  * More work on the conversion/validation library
  * Add loss type to risk outputs
  * Pull request for the validation library
  * Standard Loss map GeoJSON
  * Exporting the GMF in XML should not require keeping all the tree in memory
  * No unicode + StringIO in tests
  * Fix parsing of isAbsolute
  * Insured loss curves statistics
  * Csv tools
  * Fixed the streaming xml writer
  * Hazard Curve GeoJSON parser
  * GeoJSON map node values should be floats
  * Node library
  * Ruptures now have a tag attribute
  * Revise insured losses algorithm
  * Added an InvalidFile exception
  * Add stdDevLoss field
  * Compute Curve stats
  * Implemented a StreamingXMLWriter
  * Minor optimizations by using memoization
  * Fix quantile maps computation
  * Fix Asset statistics
  * NRML parsers/writers should be able to accept either file paths or
    file-like objects
  * Refactoring: added risk workflows
  * Add '__version__' to package init
  * Hazard map GeoJSON writer
  * GeoJSON LossMap Writer
  * Remove 'ndenumerate'

 -- Matteo Nastasi (GEM Foundation) <nastasi@openquake.org>  Wed, 10 Dec 2014 11:17:03 +0100

python-oq-risklib (0.3.0-1) precise; urgency=low

  * Lxc sandbox - improved CI with sandboxed source tests (LP: #1177319)
  * Refactoring: remove curve module (LP: #1174231)
  * Update Event Based algorithm (LP: #1168446)
  * Fix sampling in lognormaldistribution when mean = 0, covs = 0
    (LP: #1167863)
  * Strictly increasing vulnerability function in classical calculator
    (LP: #1165076)
  * Added concurrent.futures to risklib (temporary solution)
  * Update average loss formula (LP: #1156557)
  * Added AGPL license file
  * Refactoring needed to support Structure dependent IMT in scenario damage
    (LP: #1154549)
  * Implemented scenario_damage and scenario directly in risklib (LP: #1154110)
  * Make the risklib able to read csv inputs (LP: #1154110)
  * Fix OQ Engine fails working end-to-end when there is a different number of
    gmvs per site (LP: #1144388)
  * Fix Insured losses computation
  * Removed Asset and AssetOutput classes
  * Small refactoring of the FragilityFunctions so that it is easier to
    instantiate them from the FragilityModelParser in nrml (LP: #1100235)

 -- Matteo Nastasi (GEM Foundation) <nastasi@openquake.org>  Mon, 24 Jun 2013 16:31:18 +0200

python-oq-risklib (0.2.0-1) precise; urgency=low

  * Rename of the package and namespace refactoring

 -- Matteo Nastasi (GEM Foundation) <nastasi@openquake.org>  Sat, 09 Feb 2013 10:18:32 +0100

python-oq-risklib (0.1.0-1) precise; urgency=low

  * Upstream release

 -- Matteo Nastasi (GEM Foundation) <nastasi@openquake.org>  Wed, 12 Dec 2012 17:06:39 +0100<|MERGE_RESOLUTION|>--- conflicted
+++ resolved
@@ -1,10 +1,7 @@
   [Michele Simionato]
-<<<<<<< HEAD
   * Optimized the saving of the asset loss table
-=======
   * Optimized the case of multiple assets of the same taxonomy on the
     same point and introduced a datastore view `assets_by_site`
->>>>>>> c2122cae
   * Fixed HDF5 segmentation faults in the tests for Ubuntu 16.04
 
   [Daniele Viganò]
