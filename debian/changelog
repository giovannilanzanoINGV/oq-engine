  [Michele Simionato]
<<<<<<< HEAD
  * Added an automatic help for the subcommands of oq-lite and managed
    --version correctly
=======
  * The event based risk calculator now use different seeds for different
    realizations; also, the performance has been substantially improved
>>>>>>> 341d2513
  * Improved the .rst reports with data transfer information

  [Matteo Nastasi]
  * Backport of libhdf5 and h5py for ubuntu 'precise' serie

  [Michele Simionato]
  * Introduced filtering on the minimum intensity of the ground shaking
  * Solved the issue of serializing large SES collections, over the HDF5 limit
  * The loss maps and curves XML exporters now export the coordinates
    of the assets, not the coordinates of the closest hazard site
  * Stored the job.ini parameters into a table in the datastore
  * Added a check on the IMTs coming from the risk models
  * Changed the aggregate loss table exporter to export the event tags,
    not the event IDs
  * Fixed a bug with the CSV export of the ground motion fields
  * Fixed a bug with the export of UHS curves with `--exports=xml`
  * Reduced substantially the data transfer and the memory occupation
    for event based calculations with a large number of assets: we
    can run the California exposure with half million assets now
  * Fixed a bug in the SESCollection exporter
  * Changed the asset<->epsilons association: before for a given taxonomy the
    assets were ordered by `asset_ref`, now they are ordered by `id`. This
    has a minor impact on the numbers sensitive to the epsilons, akin to a
    change of seeds
  * Added a test on the ordering of the epsilons
  * Accepted `.` and `|` as valid characters for source IDs
  * Changed the GMF calculator to use a single seed per unique rupture
  * Change the SESCollection exporter: now a single file is exported, before
    we were exporting one file per source model path per tectonic region model
  * Changed the event based calculators to avoid duplicating ruptures
    occurring more than once
  * Changed the risk calculators to work in blocks of assets on the same site
  * Made it possible to set different integration distances for different
    tectonic region types
  * Optimized the aggregation by asset in the event based risk calculator
  * Reporting the source_id when the filtering fails

python-oq-risklib (0.12.1-0~precise01) precise; urgency=low

  [Michele Simionato]
  * Improved the validation of NRML files

 -- Matteo Nastasi (GEM Foundation) <nastasi@openquake.org>  Thu, 17 Mar 2016 14:29:04 +0100

python-oq-risklib (0.12.0-0~precise01) precise; urgency=low

  [Michele Simionato]
  * Reduced the data transfer for the average losses by a factor of 2
    insured_losses is false in the event based risk calculator
  * Fixed the uniform hazard spectra CSV export and used a more consistent
    format
  * Fixed a 32 bit/64 bit casting error for risk computations with a site model
    starting from a non-empty datastore
  * Discriminate the case of a missing datastore from the case of having no
    permission to access it
  * Saved half the space in absence of insured_losses in the event based risk
    calculator
  * Rewritten the CSV exporters for dmg_by_asset, dmg_by_taxo and dmg_total
  * Added CSV exporters for the ground motion fields
  * Stored `time_events` and `CostCalculator` in the datastore as arrays
  * Made possible to generate the report even for descriptions with
    non-ASCII characters
  * Added a tag `riskInvestigationTime` to the exported loss maps and curves
  * Made customizable the header of CSV files

 -- Matteo Nastasi (GEM Foundation) <nastasi@openquake.org>  Wed, 02 Mar 2016 14:10:06 +0100

python-oq-risklib (0.11.0-0~precise01) precise; urgency=low

  [Daniele Viganò, Matteo Nastasi]
  * Updates Copyrights to 2016 and uniformized headers

  [Michele Simionato]
  * Raised an error early if there is a PoE=1 for classical damage
    calculations
  * Introduced a cutoff for minIML=0 in continuous fragility functions
  * Fixed the `ses_ratio` when the number of samples is greater than 1
  * Changed the order of the arguments in the commands `oq-lite show` and
    `oq-lite export`
  * Fixed a subtle bug: now the epsilons are correctly associated to the
    assets because `asset.idx` is correctly set
  * Removed the `assets_by_site` pickled array from the datastore
  * Fixed the XML exporters for loss maps/curves mean and quantiles
  * Now it is possible to override (most) configuration parameters with the
    command `oq-lite run --param NAME1=VALUE1 NAME2=VALUE2 ...`
  * Enhanced the reports generated by `oq-lite info --report` and
    `oq-lite show fullreport`
  * Made the check on the costs more forgiving for damage calculators
  * Optimized the source model parsing
  * Serialized in HDF5 format the CompositionInfo object
  * Fixed the initial accumulator in the EventBasedRuptureCalculator

  [Anirudh Rao]
  * Removed the extra ScenarioDamage demo
  * Removed unused parameters from the risk demo job files
    (including `asset_hazard_distance` and `intensity_measure_types`)

  [Graeme Weatherill]
  * Incorporated ArbitraryMFD and YoungsCoppersmithMFD into the supported
    MFDs

  [Michele Simionato]
  * Added a validation on the IMT for fragility functions in NRML 0.5 format
  * Fixed an ordering bug in `get_scenario_from_nrml`
  * Saved the site collection and the risk models in HDF5 format
  * Renamed `fatalities` to `occupants` to be consistent with the
    convention on the file names of the risk models
  * Introduced a serialization protocol to save objects in the datastore

  [Matteo Nastasi]
  * Added framework to run bash scripts tests and collect associated
    xunit report
  * Used the python-prctl library to automatically kill processes when
    the parent dies unexpectedly (linux-only)

  [Michele Simionato]
  * Unified the calculators classical and classical_tiling
  * The epsilon_matrix is not saved anymore
  * Source filtering is now on demand, depending on the parameter
    `filter_sources`.
  * Refactored the source filtering/splitting mechanism and improved
    substantially the classical_tiling calculator
  * Managed correctly the case of vulnerability functions with a different
    number of loss ratios
  * Now the flag `individual_curves` is honored for aggregate curves
    in the event based risk calculator
  * Fixed a bug breaking the compution of statistics of aggregate curves
    with insured losses
  * Added a validation on the cost type in the exposure
  * Added a validation for missing region_grid_spacing
  * Added a cross validation for the `time_event` parameter
  * Added a validation for empty descriptions in fragility models
  * Changed the classical_tiling calculator to split the heavy sources first
  * Fixed the GMPETable GSIM and added an end-to-end test for it
  * Changed the management of the seeds in the event based calculator:
    now we generate a seed per each rupture
  * Worked around a bug in h5py.Group.visitems in Ubuntu 12.04
  * Reduced the precision of the site mesh to 32 bits
  * The source model logic tree parser supports NRML 0.5
  * Reduced the precision of the scenario_damage outputs to 32 bits
  * Added an XML exporter for the UHS curves
  * Rewritten the classical_tiling calculator in oq-lite
  * Fixed a bug when exporting the hazard curves in presence of quantiles/means
  * Improved the header of the exported CSV files, to make it QGIS-friendly
  * Fixed a bug in the avg_losses for the event based risk calculator
  * Keep exporting files, even if they are empty
  * Exported information about the realizations into a csv file
  * Ported the disaggregation calculator to oq-lite
  * Added IMT information in the hazard curve XML exporter
  * Fixed a small bug in classical_damage for steps_per_interval = 1

 -- Matteo Nastasi (GEM Foundation) <nastasi@openquake.org>  Mon, 15 Feb 2016 11:04:31 +0100

python-oq-risklib (0.10.0-0~precise01) precise; urgency=low

  [Michele Simionato]
  * Ported the classical_bcr calculator to oq-lite
  * Added a check on the uniform_hazard_spectra parameter depending on the IMTs
  * Fixed a sorting error in the CSV exporters by asset
  * Fully ported the classical_risk calculator to oq-lite
  * Removed the (unused and experimental) loss fractions functionality from
    the classical_risk calculator
  * Added a check for the case of no assets within the region
  * Fixed the check for missing taxonomies in the risk model
  * Added `--profile` flag to oq-lite run
  * The performance info has been moved fully in the datastore
  * Saved one loss table per realization in the datastore
  * Fixed a bug in the oq-lite exporter of the hazard maps
  * Removed a spurious comma from the rupture tag
  * Removed the epsilon_sampling feature from event_based_risk

 -- Matteo Nastasi (GEM Foundation) <nastasi@openquake.org>  Mon, 14 Dec 2015 10:12:22 +0100

python-oq-risklib (0.9.0-0~precise01) precise; urgency=low

  [Graeme Weatherill]
  * Added fault geometry epistemic uncertainties to the source model logic tree

  [Michele Simionato]
  * Fixed the `oq-lite show --rlzs` command
  * Fixed a minor bug in the source writer for nodalPlane nodes
  * Added an attribute `discretization` to `areaGeometry` nodes
  * Added a command oq-lite show_attrs to display the attributes of a HDF5
    dataset
  * Added flags `asset_loss_table` (default False) and `avg_losses`
    (default True) to build the event loss table and the average losses
    per asset respectively
  * Added a check on the cost types read from the exposure

  [Matteo Nastasi]
  * Demos moved to /usr/share/openquake/risklib

  [Michele Simionato]
  * Added outputs `agg_curve-rlzs` and `agg_curve-stats` in the HDF5 file
  * Changed the storage of the event based risk outputs in the HDF5 file
  * Added a consistency check between the risk model keys in the job.ini and
    the risk model files
  * Scenario Risk and Scenario Damage calculators can work with a single
    configuration file now
  * When computing insured losses for an exposure without deductible and
    insuredLimit, raise an error early
  * Improved the export names of the oq-lite calculators
  * Updated all the risk demos
  * Changed the EventBasedRisk demo to produce loss curves
  * Fixed a bug with the error management: now a critical error in the
    the pre-calculation stops the whole computation and there is a single
    traceback
  * Improved the memory consumption and data transfer of the event_based_risk
    calculator
  * All data of a computation are now stored in a single calc_XXX.hdf5 file
  * The ProbabilisticEventBased risk demo works with a single job.ini
  * Added support for NRML 0.5 for fragility functions and deprecated NRML 0.4
  * Added a ConsequenceModel parser and implemented the calculation of
    consequences in the scenario_damage calculator

  [Matteo Nastasi]
  * Imposed version for python-h5py dependency, Ubuntu 12.04 will use
    backported version from GEM repository

  [Michele Simionato]
  * Added a test for a bug of h5py version 2.0.1
  * Added a check for specific_assets not in the exposure
  * Added XML exports for the hazard curves
  * Enhanced the .rst report with info about the exposure and the source model
  * Changed the PerformanceMonitor to write only on the controller
  * Introduced HDF5 outputs for the scenario_risk calculator
  * Introduced HDF5 outputs for the scenario_damage calculator
  * Added the ability to read scenario NRML files
  * Silenced an ElementTree warning
  * Added a test with multiple assets on the same site
  * Improved the error message for invalid exposures
  * Fixed a few tests on Windows

 -- Matteo Nastasi (GEM Foundation) <nastasi@openquake.org>  Tue, 17 Nov 2015 10:57:39 +0100

python-oq-risklib (0.8.0-0~precise01) precise; urgency=low

  [Michele Simionato]
  * Added a --pdb flag
  * Added validation to the source IDs
  * It is now possible to pass arguments to the GSIMs in the logic tree file
  * Added data transfer information to the CSV reports
  * Fixed several bugs in the ebr calculator
  * The composite source model is saved in the HDF5 file
  * Added a command 'oq-lite info --report job.ini' to produce a report
    on a calculation without running it
  * Negative calculations IDs are recognized in the oq-lite commands
  * The GMFs are saved in the HDF5 file
  * Added vulnerability functions with Probability Mass Function
  * oq-lite has now a 'reduce' command to reduce large computations
  * The epsilon_matrix is now saved in HDF5 format
  * Fixed a bug in apply_reduce when the first argument is a numpy array
  * Added a functionality 'write_source_model' to serialize sources in XML

 -- Matteo Nastasi (GEM Foundation) <nastasi@openquake.org>  Wed, 23 Sep 2015 15:17:28 +0200

python-oq-risklib (0.7.2-0~precise01) precise; urgency=low

  [Matteo Nastasi]
  * Packaging system improvement

  [Michele Simionato]
  * Fixed an ordering bug in the GSIM logic tree

 -- Matteo Nastasi (GEM Foundation) <nastasi@openquake.org>  Fri, 05 Jun 2015 11:55:09 +0200

python-oq-risklib (0.7.1-0~precise01) precise; urgency=low

  [Michele Simionato]
  * Fixed an export bug in the scenario_damage calculator: now the case of
    multiple assets on the same location is treated correctly

 -- Matteo Nastasi (GEM Foundation) <nastasi@openquake.org>  Wed, 20 May 2015 09:58:07 +0200

python-oq-risklib (0.7.0-1~precise01) precise; urgency=low

  [Matteo Nastasi, Daniele Viganò]
  * Fixed dependencies version management

 -- Matteo Nastasi (GEM Foundation) <nastasi@openquake.org>  Thu, 07 May 2015 13:56:09 +0200

python-oq-risklib (0.7.0-0~precise01) precise; urgency=low

  [Matteo Nastasi, Daniele Viganò]
  * Add binary package support for both Ubuntu 12.04 (Precise)
    and Ubuntu 14.04 (Trusty)

  [Michele Simionato]
  * Added a check on invalid IMTs when using the JB2009 correlation model
  * Made sure that the site collection is ordered by (lon, lat) in all cases
  * Extended the scenario calculators so that they can manage multiple GSIMs
    at the same time
  * Ported the event_based calculator to oq-lite (except disaggregation)
  * Introduced a DataStore class to save either generic pickled objects or
    numpy arrays; if installed, it can use the h5py library
  * Added defaults to the parameters in job.ini
  * Extended the 'oq-lite info' command to plot some useful informations
    about the source model
  * Ported the classical_risk calculator to oq-lite
  * Added an 'oq-lite pick_rlzs' command to display the distance of the
    hazard curves from the mean, by using the RMSEP distance
  * Ported the scenario_risk calculator to oq-lite
  * Added a check to forbid exposures with an asset number=0
  * In the tests you can compare for equality files containing numbers, possibly
    ignoring the last digits
  * Increased the number of SES generated by the demo
    ProbabilisticEventBased from 10 to 200
  * For the event based calculator, print the site index where the discrepancy
    with the classical hazard curves is greater
  * Now the engine is able to gunzip transparently the logic tree files too
  * Added a convergency test for the hazard curves generated by the event
    based calculator when the number of samples is high
  * Added a script to reduce large source models and large exposure models
  * Fixed a bug in the NRML writer for nodes with value=0
  * Added a 'plot' command to oq-lite

 -- Matteo Nastasi (GEM Foundation) <nastasi@openquake.org>  Thu, 07 May 2015 10:51:21 +0200

python-oq-risklib (0.6.0-1) precise; urgency=low

  [Matteo Nastasi]
  * Wrong oq-hazardlib version dependency fixed

 -- Matteo Nastasi (GEM Foundation) <nastasi@openquake.org>  Fri, 27 Feb 2015 11:54:22 +0100

python-oq-risklib (0.6.0-0) precise; urgency=low

  [Michele Simionato]
  * Changed the event based risk demo to use fully the specific assets feature
  * Implemented export of SESCollections
  * Classical tiling calculator in oq-lite
  * Raise an error if there are assets missing the number attribute
  * Added a prefilter flag
  * Moved the management of zipfiles into oq-lite
  * Export lon and lat in the hazard curves
  * Simplified the management of GMPE logic tree realizations
  * Towards supporting Ubuntu 14.04
  * Fixed error when minIML|maxIML are missing in the fragility model
  * Ported the generation of UHS curves into risklib
  * Better error message for duplicated IMLs
  * Implemented hazard map export in oq-lite
  * Create the export_dir if possible
  * Moved the demos inside oq-risklib
  * Now sites can be extracted from the site_model.xml file
  * Fixed the oversampling bug
  * Added a warning in case of oversampling
  * Provided a user-friendly string representation of the class RlzsAssoc
  * Added classical damage QA tests
  * Add a test case for sampling two source models of different weight
  * Implemented classical damage calculator
  * Moved hazard maps and mean and quantile functions from the engine into risklib
  * Added a check for duplicated branchset IDs
  * If export_dir is not given, save on $HOME

 -- Matteo Nastasi (GEM Foundation) <nastasi@openquake.org>  Wed, 25 Feb 2015 17:04:04 +0100

python-oq-risklib (0.5.1-0) precise; urgency=low

  * consistency in version management between debian/ubuntu package and
    library from git sources

 -- Matteo Nastasi (GEM Foundation) <nastasi@openquake.org>  Thu, 18 Dec 2014 15:42:53 +0100

python-oq-risklib (0.5.0-1) precise; urgency=low

  * Fixed version in the documentation
  * Removed an incorrect warning
  * Scenario damage tests
  * Added a DamageWriter class and the expected outputs for the ScenarioDamage
    QA tests
  * Improve the error message when the user sets the wrong calculation_mode
  * Moved get_realizations from the engine into commonlib
  * Added more validation to dictionaries
  * Added a new parameter complex_fault_mesh_spacing
  * Ported the scenario tests to oq-lite
  * Added a get_params utility
  * Simplified the monitoring
  * Add the QA tests data removed from the engine
  * Added a forgotten .rst file
  * Use shallow-clone to improve CI builds speed
  * Fix documentation
  * Merged commonlib inside risklib
  * Move the calculation of input/output weights into commonlib
  * The export_dir is now always given
  * Small fixes to commonlib
  * Better error message for regions that cannot be discretized
  * Fixed precision
  * Add a facility to read source models in commonlib
  * Add an hard limit to check_mem_usage()
  * Fixed test_different_levels_ok
  * Removed an excessive validation
  * Added a validation is_valid_hazard_curves
  * Reverted the check on duplicated vulnerabilitySetID
  * Improved the validation of vulnerability models
  * Examples, tests and notebook for the feature of oq-lite
  * Some refactoring of the classes RiskModel and RiskInput
  * Basic support for risk calculators in commonlib
  * Building the documentation of risklib and some refactoring
  * Build the documentation of commonlib
  * Support of the oq-lite command-line tool
  * Converting the region_constraint into a WKT polygon in commonlib, not in
    the engine
  * Fixed a subtle ImportError
  * Added a forgotten file
  * Support for the simplification of the risk calculators
  * Rewritten the RiskModel class and refactored the Workflow classes
  * Loss per event per asset
  * Dependency check
  * Updated version of risklib
  * Merged nrmllib inside commonlib
  * Added get_exposure and some refactoring
  * Changed the RiskModel API
  * The investigationTime attribute is optional
  * Use the new validation mechanism for vulnerability/fragility functions
  * Reflected the change in risklib
  * Fixed typo in an error message
  * reversed edges to make complex surface comply with Aki & Richards conven...
  * Moved the node context manager to the node library
  * Better debugging representation of a node
  * The maximum_distance must be mandatory in all hazard calculators
  * Restored the NrmlHazardlibConverter
  * Used PlanarSurface.from_corner_points
  * Improved the validation on PMF
  * Added a generic SourceConverter class for all sources, including the
    NonParametric ones
  * Added a lazy function read_nodes
  * Added a "node_factory" validation facility to the node library
  * Rewritten the openquake validation mechanism; now it is done in commonlib
  * Support validation code for the engine
  * Added a few validation functions
  * Added a validation on the GSIM name
  * Added MeanLossTestCase and some comments/docstrings
  * Small improvements
  * Logging the size of received data, to assess the stress on rabbitmq
  * Parallel filtering
  * Fixed the branch ordering
  * Ordering the sources after splitting-filtering them
  * Added an EpsilonProvider class
  * Introduced get_epsilons
  * Improved the splitting mechanism
  * Fix an ordering on the exported GMF
  * Moved parse_config from the engine to commonlib
  * Given a proper ordering to BranchTuples
  * Decoupled the sampling logic from the GsimLogicTree class
  * Get more information about the number of realizations in full enumeration
  * Small refactoring of the block-splitting routines
  * Fixed the sampling in GsimLogicTree
  * Small changes to support the refactoring on the engine side
  * packager.sh: missing update fixed
  * Risk loaders
  * Added a property .imts to the RiskModel class
  * The rupture seed is now visible in the XML file
  * Made explicit the dependence from the getters
  * GMPE logic tree fix
  * Many improvements to make the SourceCollector more usable from the
    command-line
  * Fix for the case of empty SES
  * Add a debug flag to enable set -x in packager.sh
  * Improved the SourceCollector
  * Fix gmf duplication
  * Removed logictree.enumerate_paths
  * Moved modules to manage sources and logic trees from the engine
  * Minor refactoring of scientific.scenario_damage
  * Reflected the API change in risklib
  * Refactoring of risklib needed to solve the problem of the block size
    dependence
  * Remove CalculationUnit
  * Removed some useless code from risklib
  * Fix branch var to be compliant within the new CI git plugin
  * Updates Copyright to 2014
  * rupture_to_element facility
  * Ci devtest
  * Renamed common->commonlib
  * Add setup.py
  * Improved validation and some cleanup
  * Decouple the gsim logic tree from the SES output and remove dead code
  * Moved the tests directory inside the package
  * Refactored the conversion library
  * More work on the conversion/validation library
  * Add loss type to risk outputs
  * Pull request for the validation library
  * Standard Loss map GeoJSON
  * Exporting the GMF in XML should not require keeping all the tree in memory
  * No unicode + StringIO in tests
  * Fix parsing of isAbsolute
  * Insured loss curves statistics
  * Csv tools
  * Fixed the streaming xml writer
  * Hazard Curve GeoJSON parser
  * GeoJSON map node values should be floats
  * Node library
  * Ruptures now have a tag attribute
  * Revise insured losses algorithm
  * Added an InvalidFile exception
  * Add stdDevLoss field
  * Compute Curve stats
  * Implemented a StreamingXMLWriter
  * Minor optimizations by using memoization
  * Fix quantile maps computation
  * Fix Asset statistics
  * NRML parsers/writers should be able to accept either file paths or
    file-like objects
  * Refactoring: added risk workflows
  * Add '__version__' to package init
  * Hazard map GeoJSON writer
  * GeoJSON LossMap Writer
  * Remove 'ndenumerate'

 -- Matteo Nastasi (GEM Foundation) <nastasi@openquake.org>  Wed, 10 Dec 2014 11:17:03 +0100

python-oq-risklib (0.3.0-1) precise; urgency=low

  * Lxc sandbox - improved CI with sandboxed source tests (LP: #1177319)
  * Refactoring: remove curve module (LP: #1174231)
  * Update Event Based algorithm (LP: #1168446)
  * Fix sampling in lognormaldistribution when mean = 0, covs = 0
    (LP: #1167863)
  * Strictly increasing vulnerability function in classical calculator
    (LP: #1165076)
  * Added concurrent.futures to risklib (temporary solution)
  * Update average loss formula (LP: #1156557)
  * Added AGPL license file
  * Refactoring needed to support Structure dependent IMT in scenario damage
    (LP: #1154549)
  * Implemented scenario_damage and scenario directly in risklib (LP: #1154110)
  * Make the risklib able to read csv inputs (LP: #1154110)
  * Fix OQ Engine fails working end-to-end when there is a different number of
    gmvs per site (LP: #1144388)
  * Fix Insured losses computation
  * Removed Asset and AssetOutput classes
  * Small refactoring of the FragilityFunctions so that it is easier to
    instantiate them from the FragilityModelParser in nrml (LP: #1100235)

 -- Matteo Nastasi (GEM Foundation) <nastasi@openquake.org>  Mon, 24 Jun 2013 16:31:18 +0200

python-oq-risklib (0.2.0-1) precise; urgency=low

  * Rename of the package and namespace refactoring

 -- Matteo Nastasi (GEM Foundation) <nastasi@openquake.org>  Sat, 09 Feb 2013 10:18:32 +0100

python-oq-risklib (0.1.0-1) precise; urgency=low

  * Upstream release

 -- Matteo Nastasi (GEM Foundation) <nastasi@openquake.org>  Wed, 12 Dec 2012 17:06:39 +0100<|MERGE_RESOLUTION|>--- conflicted
+++ resolved
@@ -1,11 +1,8 @@
   [Michele Simionato]
-<<<<<<< HEAD
   * Added an automatic help for the subcommands of oq-lite and managed
     --version correctly
-=======
   * The event based risk calculator now use different seeds for different
     realizations; also, the performance has been substantially improved
->>>>>>> 341d2513
   * Improved the .rst reports with data transfer information
 
   [Matteo Nastasi]
