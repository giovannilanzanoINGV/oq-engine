--- conflicted
+++ resolved
@@ -1,6 +1,5 @@
   [Michele Simionato]
   * Added an experimental distribution mode of kind "zmq"
-<<<<<<< HEAD
   * Implemented an API `/extract/agglosses/loss_type?tagname1=tagvalue1&...`
     with the ability to select all tagvalues (`*`) for a given tagname
   * Deprecated reading hazard curves from CSV, since it was an experimental
@@ -15,12 +14,10 @@
   [Michele Simionato]
   * Made it mandatory to specify the sites for all calculators reading the
     GMFs from a CSV file
-=======
->>>>>>> c9623a26
   * Tested also the case of calculators requiring a shared_dir
   * Improved the error checking when parsing vulnerability functions with PMF
 
-    [Daniele Viganò]
+  [Daniele Viganò]
   * Fixed a bug in `oq reset` command which was not stopping
     the DbServer properly
 
