--- conflicted
+++ resolved
@@ -725,7 +725,6 @@
     return True, []
 
 
-<<<<<<< HEAD
 def conditional_loss_poes_is_valid(mdl):
     value = mdl.conditional_loss_poes
 
@@ -749,7 +748,9 @@
 
 def region_constraint_is_valid(_mdl):
     # validation occurs after we have loaded the exposure
-=======
+    return region_is_valid(_mdl)
+
+
 def mag_bin_width_is_valid(mdl):
     if not mdl.mag_bin_width > 0.0:
         return False, ['Magnitude bin width must be > 0.0']
@@ -771,5 +772,4 @@
 def num_epsilon_bins_is_valid(mdl):
     if not mdl.num_epsilon_bins > 0:
         return False, ['Number of epsilon bins must be > 0']
->>>>>>> 93463fb4
     return True, []