--- conflicted
+++ resolved
@@ -28,7 +28,7 @@
 from openquake.calculators.extract import (
     extract, build_damage_dt, build_damage_array, _get)
 from openquake.calculators.export import export, loss_curves
-from openquake.calculators.export.hazard import savez, get_mesh, get_events
+from openquake.calculators.export.hazard import savez, get_mesh
 from openquake.calculators import getters
 from openquake.commonlib import writers, hazard_writers
 from openquake.commonlib.util import (
@@ -193,18 +193,12 @@
     oq = dstore['oqparam']
     mesh = get_mesh(dstore['sitecol'])
     rlzs_by_gsim = dstore['csm_info'].get_rlzs_by_gsim_grp()
+    num_ses = oq.ses_per_logic_tree_path
     fnames = []
     for loss_type in oq.loss_dt().names:
         ebr = getters.get_maxloss_rupture(dstore, loss_type)
-<<<<<<< HEAD
-        events = get_events([ebr], rlzs_by_gsim[ebr.grp_id],
-                            oq.ses_per_logic_tree_path, oq.random_seed)
-        root = hazard_writers.rupture_to_element(ebr.export(mesh, events))
-=======
-        events = dstore['events'][ebr.eidx1:ebr.eidx2]
         root = hazard_writers.rupture_to_element(
-            ebr.export(mesh, events, oq.ses_per_logic_tree_path))
->>>>>>> b7da17c2
+            ebr.export(mesh, rlzs_by_gsim[ebr.grp_id], num_ses))
         dest = dstore.export_path('rupture-%s.xml' % loss_type)
         with open(dest, 'wb') as fh:
             nrml.write(list(root), fh)
