# -*- coding: utf-8 -*-
# vim: tabstop=4 shiftwidth=4 softtabstop=4
#
# Copyright (C) 2014-2019 GEM Foundation
#
# OpenQuake is free software: you can redistribute it and/or modify it
# under the terms of the GNU Affero General Public License as published
# by the Free Software Foundation, either version 3 of the License, or
# (at your option) any later version.
#
# OpenQuake is distributed in the hope that it will be useful,
# but WITHOUT ANY WARRANTY; without even the implied warranty of
# MERCHANTABILITY or FITNESS FOR A PARTICULAR PURPOSE.  See the
# GNU Affero General Public License for more details.
#
# You should have received a copy of the GNU Affero General Public License
# along with OpenQuake. If not, see <http://www.gnu.org/licenses/>.

import re
import os
import operator
import collections

import numpy

from openquake.baselib.general import group_array, deprecated
from openquake.hazardlib.imt import from_string
from openquake.hazardlib.calc import disagg
from openquake.calculators.views import view
from openquake.calculators.extract import extract, get_mesh, get_info
from openquake.calculators.export import export
from openquake.calculators.getters import gen_rupture_getters
from openquake.commonlib import writers, hazard_writers, calc, util, source

F32 = numpy.float32
F64 = numpy.float64
U8 = numpy.uint8
U16 = numpy.uint16
U32 = numpy.uint32
U64 = numpy.uint64


GMF_MAX_SIZE = 10 * 1024 * 1024  # 10 MB
GMF_WARNING = '''\
There are a lot of ground motion fields; the export will be slow.
Consider canceling the operation and accessing directly %s.'''

# with compression you can save 60% of space by losing only 10% of saving time
savez = numpy.savez_compressed


def add_quotes(values):
    # used to source names in CSV files
    return ['"%s"' % val for val in values]


@export.add(('ruptures', 'xml'))
def export_ruptures_xml(ekey, dstore):
    """
    :param ekey: export key, i.e. a pair (datastore key, fmt)
    :param dstore: datastore object
    """
    fmt = ekey[-1]
    oq = dstore['oqparam']
    num_ses = oq.ses_per_logic_tree_path
    mesh = get_mesh(dstore['sitecol'])
    ruptures_by_grp = {}
    for rgetter in gen_rupture_getters(dstore):
        ebrs = [ebr.export(mesh, rgetter.rlzs_by_gsim, num_ses)
                for ebr in rgetter.get_ruptures()]
        if ebrs:
            ruptures_by_grp[rgetter.grp_id] = ebrs
    dest = dstore.export_path('ses.' + fmt)
    writer = hazard_writers.SESXMLWriter(dest)
    writer.serialize(ruptures_by_grp, oq.investigation_time)
    return [dest]


@export.add(('ruptures', 'csv'))
def export_ruptures_csv(ekey, dstore):
    """
    :param ekey: export key, i.e. a pair (datastore key, fmt)
    :param dstore: datastore object
    """
    oq = dstore['oqparam']
    if 'scenario' in oq.calculation_mode:
        return []
    dest = dstore.export_path('ruptures.csv')
    header = ('rupid multiplicity mag centroid_lon centroid_lat '
              'centroid_depth trt strike dip rake boundary').split()
    rows = []
    for rgetter in gen_rupture_getters(dstore):
        rups = rgetter.get_ruptures()
        rup_data = calc.RuptureData(rgetter.trt, rgetter.rlzs_by_gsim)
        for r in rup_data.to_array(rups):
            rows.append(
                (r['rup_id'], r['multiplicity'], r['mag'],
                 r['lon'], r['lat'], r['depth'],
                 rgetter.trt, r['strike'], r['dip'], r['rake'],
                 r['boundary']))
    rows.sort()  # by rupture serial
    comment = dstore.metadata
    comment.update(investigation_time=oq.investigation_time,
                   ses_per_logic_tree_path=oq.ses_per_logic_tree_path)
    writers.write_csv(dest, rows, header=header, sep='\t', comment=comment)
    return [dest]


# #################### export Ground Motion fields ########################## #

class GmfSet(object):
    """
    Small wrapper around the list of Gmf objects associated to the given SES.
    """
    def __init__(self, gmfset, investigation_time, ses_idx):
        self.gmfset = gmfset
        self.investigation_time = investigation_time
        self.stochastic_event_set_id = ses_idx

    def __iter__(self):
        return iter(self.gmfset)

    def __bool__(self):
        return bool(self.gmfset)

    def __str__(self):
        return (
            'GMFsPerSES(investigation_time=%f, '
            'stochastic_event_set_id=%s,\n%s)' % (
                self.investigation_time,
                self.stochastic_event_set_id, '\n'.join(
                    sorted(str(g) for g in self.gmfset))))


class GroundMotionField(object):
    """
    The Ground Motion Field generated by the given rupture
    """
    def __init__(self, imt, event_id, gmf_nodes):
        self.imt = imt.name
        self.sa_period = getattr(imt, 'period', None) or None
        self.sa_damping = getattr(imt, 'damping', None)
        self.event_id = event_id
        self.gmf_nodes = gmf_nodes

    def __iter__(self):
        return iter(self.gmf_nodes)

    def __getitem__(self, key):
        return self.gmf_nodes[key]

    def __str__(self):
        # string representation of a _GroundMotionField object showing the
        # content of the nodes (lon, lat an gmv). This is useful for debugging
        # and testing.
        mdata = ('imt=%(imt)s sa_period=%(sa_period)s '
                 'sa_damping=%(sa_damping)s event_id=%(event_id)s' %
                 vars(self))
        nodes = sorted(map(str, self.gmf_nodes))
        return 'GMF(%s\n%s)' % (mdata, '\n'.join(nodes))


class GroundMotionFieldNode(object):
    # the signature is not (gmv, x, y) because the XML writer expects
    # a location object
    def __init__(self, gmv, loc):
        self.gmv = gmv
        self.location = loc

    def __lt__(self, other):
        """
        A reproducible ordering by lon and lat; used in
        :function:`openquake.commonlib.hazard_writers.gen_gmfs`
        """
        return (self.location.x, self.location.y) < (
            other.location.x, other.location.y)

    def __str__(self):
        """Return lon, lat and gmv of the node in a compact string form"""
        return '<X=%9.5f, Y=%9.5f, GMV=%9.7f>' % (
            self.location.x, self.location.y, self.gmv)


class GmfCollection(object):
    """
    Object converting the parameters

    :param sitecol: SiteCollection
    :param ruptures: ruptures
    :param investigation_time: investigation time

    into an object with the right form for the EventBasedGMFXMLWriter.
    Iterating over a GmfCollection yields GmfSet objects.
    """
    def __init__(self, sitecol, imts, ruptures, investigation_time):
        self.sitecol = sitecol
        self.ruptures = ruptures
        self.imts = imts
        self.investigation_time = investigation_time

    def __iter__(self):
        completemesh = self.sitecol.complete.mesh
        gmfset = collections.defaultdict(list)
        for imti, imt_str in enumerate(self.imts):
            imt = from_string(imt_str)
            for rupture in self.ruptures:
                gmf = rupture.gmfa['gmv'][:, imti]
                mesh = completemesh[rupture.indices]
                assert len(mesh) == len(gmf), (len(mesh), len(gmf))
                nodes = (GroundMotionFieldNode(gmv, loc)
                         for gmv, loc in zip(gmf, mesh))
                gmfset[rupture.ses_idx].append(
                    GroundMotionField(imt, rupture.eid, nodes))
        for ses_idx in sorted(gmfset):
            yield GmfSet(gmfset[ses_idx], self.investigation_time, ses_idx)


# ####################### export hazard curves ############################ #

HazardCurve = collections.namedtuple('HazardCurve', 'location poes')


def export_hmaps_csv(key, dest, sitemesh, array, comment):
    """
    Export the hazard maps of the given realization into CSV.

    :param key: output_type and export_type
    :param dest: name of the exported file
    :param sitemesh: site collection
    :param array: a composite array of dtype hmap_dt
    :param comment: comment to use as header of the exported CSV file
    """
    curves = util.compose_arrays(sitemesh, array)
    writers.write_csv(dest, curves, comment=comment)
    return [dest]


def add_imt(fname, imt):
    """
    >>> add_imt('/path/to/hcurve_23.csv', 'SA(0.1)')
    '/path/to/hcurve-SA(0.1)_23.csv'
    """
    name = os.path.basename(fname)
    newname = re.sub(r'(_\d+\.)', '-%s\\1' % imt, name)
    return os.path.join(os.path.dirname(fname), newname)


def export_hcurves_by_imt_csv(
        key, kind, fname, sitecol, array, imtls, comment):
    """
    Export the curves of the given realization into CSV.

    :param key: output_type and export_type
    :param kind: a string with the kind of output (realization or statistics)
    :param fname: name of the exported file
    :param sitecol: site collection
    :param array: an array of shape (N, L) and dtype numpy.float32
    :param imtls: intensity measure types and levels
    :param comment: comment dictionary
    """
    nsites = len(sitecol)
    fnames = []
    for imt, imls in imtls.items():
        slc = imtls(imt)
        dest = add_imt(fname, imt)
        lst = [('lon', F32), ('lat', F32), ('depth', F32)]
        for iml in imls:
            lst.append(('poe-%.7f' % iml, F32))
        hcurves = numpy.zeros(nsites, lst)
        for sid, lon, lat, dep in zip(
                range(nsites), sitecol.lons, sitecol.lats, sitecol.depths):
            hcurves[sid] = (lon, lat, dep) + tuple(array[sid, slc])
        comment.update(imt=imt)
        fnames.append(
            writers.write_csv(dest, hcurves, comment=comment,
                              header=[name for (name, dt) in lst]))
    return fnames


def hazard_curve_name(dstore, ekey, kind):
    """
    :param calc_id: the calculation ID
    :param ekey: the export key
    :param kind: the kind of key
    """
    key, fmt = ekey
    prefix = {'hcurves': 'hazard_curve', 'hmaps': 'hazard_map',
              'uhs': 'hazard_uhs'}[key]
    if kind.startswith('quantile-'):  # strip the 7 characters 'hazard_'
        fname = dstore.build_fname('quantile_' + prefix[7:], kind[9:], fmt)
    else:
        fname = dstore.build_fname(prefix, kind, fmt)
    return fname


def build_hcurves(getter, imtls, monitor):
    with getter.dstore:
        pmaps = getter.get_pmaps()
        idx = dict(zip(getter.sids, range(len(getter.sids))))
        curves = numpy.zeros((len(getter.sids), len(pmaps)), imtls.dt)
        for r, pmap in enumerate(pmaps):
            for sid in pmap:
                curves[idx[sid], r] = pmap[sid].convert(imtls)
    return getter.sids, curves


def get_kkf(ekey):
    """
    :param ekey: export key, for instance ('uhs/rlz-1', 'xml')
    :returns: key, kind and fmt from the export key, i.e. 'uhs', 'rlz-1', 'xml'
    """
    key, fmt = ekey
    if '/' in key:
        key, kind = key.split('/', 1)
    else:
        kind = ''
    return key, kind, fmt


@export.add(('hcurves', 'csv'), ('hmaps', 'csv'), ('uhs', 'csv'))
def export_hcurves_csv(ekey, dstore):
    """
    Exports the hazard curves into several .csv files

    :param ekey: export key, i.e. a pair (datastore key, fmt)
    :param dstore: datastore object
    """
    oq = dstore['oqparam']
    info = get_info(dstore)
    R = dstore['csm_info'].get_num_rlzs()
    sitecol = dstore['sitecol']
    sitemesh = get_mesh(sitecol)
    key, kind, fmt = get_kkf(ekey)
    fnames = []
    comment = dstore.metadata
    hmap_dt = oq.hmap_dt()
    for kind in oq.get_kinds(kind, R):
        fname = hazard_curve_name(dstore, (key, fmt), kind)
        comment.update(kind=kind, investigation_time=oq.investigation_time)
        if (key in ('hmaps', 'uhs') and oq.uniform_hazard_spectra or
                oq.hazard_maps):
            hmap = extract(dstore, 'hmaps?kind=' + kind)[kind]
        if key == 'uhs' and oq.poes and oq.uniform_hazard_spectra:
            uhs_curves = calc.make_uhs(hmap, info)
            writers.write_csv(
                fname, util.compose_arrays(sitemesh, uhs_curves),
                comment=comment)
            fnames.append(fname)
        elif key == 'hmaps' and oq.poes and oq.hazard_maps:
            fnames.extend(
                export_hmaps_csv(ekey, fname, sitemesh,
                                 hmap.flatten().view(hmap_dt), comment))
        elif key == 'hcurves':
            hcurves = extract(dstore, 'hcurves?kind=' + kind)[kind]
            fnames.extend(
                export_hcurves_by_imt_csv(
                    ekey, kind, fname, sitecol, hcurves, oq.imtls, comment))
    return sorted(fnames)


UHS = collections.namedtuple('UHS', 'imls location')


def get_metadata(realizations, kind):
    """
    :param list realizations:
        realization objects
    :param str kind:
        kind of data, i.e. a key in the datastore
    :returns:
        a dictionary with smlt_path, gsimlt_path, statistics, quantile_value
    """
    metadata = {}
    if kind.startswith('rlz-'):
        rlz = realizations[int(kind[4:])]
        metadata['smlt_path'] = '_'.join(rlz.sm_lt_path)
        metadata['gsimlt_path'] = rlz.gsim_rlz.uid
    elif kind.startswith('quantile-'):
        metadata['statistics'] = 'quantile'
        metadata['quantile_value'] = float(kind[9:])
    elif kind == 'mean':
        metadata['statistics'] = 'mean'
    elif kind == 'max':
        metadata['statistics'] = 'max'
    elif kind == 'std':
        metadata['statistics'] = 'std'
    return metadata


@export.add(('uhs', 'xml'))
@deprecated(msg='Use the CSV exporter instead')
def export_uhs_xml(ekey, dstore):
    oq = dstore['oqparam']
    rlzs_assoc = dstore['csm_info'].get_rlzs_assoc()
    R = len(rlzs_assoc.realizations)
    sitemesh = get_mesh(dstore['sitecol'].complete)
    key, kind, fmt = get_kkf(ekey)
    fnames = []
    periods = [imt.period for imt in oq.imt_periods()]
    for kind in oq.get_kinds(kind, R):
        metadata = get_metadata(rlzs_assoc.realizations, kind)
        uhs = extract(dstore, 'uhs?kind=' + kind)[kind]
        for p, poe in enumerate(oq.poes):
            fname = hazard_curve_name(dstore, (key, fmt), kind + '-%s' % poe)
            writer = hazard_writers.UHSXMLWriter(
                fname, periods=periods, poe=poe,
                investigation_time=oq.investigation_time, **metadata)
            data = []
            for site, curve in zip(sitemesh, uhs):
                data.append(UHS(curve[:, p], Location(site)))
            writer.serialize(data)
            fnames.append(fname)
    return sorted(fnames)


class Location(object):
    def __init__(self, xyz):
        self.x, self.y = tuple(xyz)[:2]
        self.wkt = 'POINT(%s %s)' % (self.x, self.y)


HazardCurve = collections.namedtuple('HazardCurve', 'location poes')
HazardMap = collections.namedtuple('HazardMap', 'lon lat iml')


@export.add(('hcurves', 'xml'))
@deprecated(msg='Use the CSV exporter instead')
def export_hcurves_xml(ekey, dstore):
    key, kind, fmt = get_kkf(ekey)
    len_ext = len(fmt) + 1
    oq = dstore['oqparam']
    sitemesh = get_mesh(dstore['sitecol'])
    rlzs_assoc = dstore['csm_info'].get_rlzs_assoc()
    R = len(rlzs_assoc.realizations)
    fnames = []
    writercls = hazard_writers.HazardCurveXMLWriter
    for kind in oq.get_kinds(kind, R):
        if kind.startswith('rlz-'):
            rlz = rlzs_assoc.realizations[int(kind[4:])]
            smlt_path = '_'.join(rlz.sm_lt_path)
            gsimlt_path = rlz.gsim_rlz.uid
        else:
            smlt_path = ''
            gsimlt_path = ''
        name = hazard_curve_name(dstore, ekey, kind)
        hcurves = extract(dstore, 'hcurves?kind=' + kind)[kind]
        for im in oq.imtls:
            slc = oq.imtls(im)
            imt = from_string(im)
            fname = name[:-len_ext] + '-' + im + '.' + fmt
            data = [HazardCurve(Location(site), poes[slc])
                    for site, poes in zip(sitemesh, hcurves)]
            writer = writercls(fname,
                               investigation_time=oq.investigation_time,
                               imls=oq.imtls[im], imt=imt.name,
                               sa_period=getattr(imt, 'period', None) or None,
                               sa_damping=getattr(imt, 'damping', None),
                               smlt_path=smlt_path, gsimlt_path=gsimlt_path)
            writer.serialize(data)
            fnames.append(fname)
    return sorted(fnames)


@export.add(('hmaps', 'xml'))
@deprecated(msg='Use the CSV exporter instead')
def export_hmaps_xml(ekey, dstore):
    key, kind, fmt = get_kkf(ekey)
    oq = dstore['oqparam']
    sitecol = dstore['sitecol']
    sitemesh = get_mesh(sitecol)
    rlzs_assoc = dstore['csm_info'].get_rlzs_assoc()
    R = len(rlzs_assoc.realizations)
    fnames = []
    writercls = hazard_writers.HazardMapXMLWriter
    for kind in oq.get_kinds(kind, R):
        # shape (N, M, P)
        hmaps = extract(dstore, 'hmaps?kind=' + kind)[kind]
        if kind.startswith('rlz-'):
            rlz = rlzs_assoc.realizations[int(kind[4:])]
            smlt_path = '_'.join(rlz.sm_lt_path)
            gsimlt_path = rlz.gsim_rlz.uid
        else:
            smlt_path = ''
            gsimlt_path = ''
        for m, imt in enumerate(oq.imtls):
            for p, poe in enumerate(oq.poes):
                suffix = '-%s-%s' % (poe, imt)
                fname = hazard_curve_name(dstore, ekey, kind + suffix)
                data = [HazardMap(site[0], site[1], hmap[m, p])
                        for site, hmap in zip(sitemesh, hmaps)]
                writer = writercls(
                    fname, investigation_time=oq.investigation_time,
                    imt=imt, poe=poe,
                    smlt_path=smlt_path, gsimlt_path=gsimlt_path)
                writer.serialize(data)
                fnames.append(fname)
    return sorted(fnames)


def _extract(hmap, imt, j):
    # hmap[imt] can be a tuple or a scalar if j=0
    tup = hmap[imt]
    if hasattr(tup, '__iter__'):
        return tup[j]
    assert j == 0
    return tup


@export.add(('hcurves', 'npz'), ('hmaps', 'npz'), ('uhs', 'npz'))
def export_hazard_npz(ekey, dstore):
    fname = dstore.export_path('%s.%s' % ekey)
    savez(fname, **vars(extract(dstore, ekey[0])))
    return [fname]


Event = collections.namedtuple('Event', ['eid', 'ses_idx', 'indices', 'gmfa'])


@export.add(('gmf_data', 'csv'))
def export_gmf_data_csv(ekey, dstore):
    oq = dstore['oqparam']
    rlzs_assoc = dstore['csm_info'].get_rlzs_assoc()
    imts = list(oq.imtls)
    sc = dstore['sitecol'].array
    if 'vs30' in sc.dtype.names:
        arr = sc[['lon', 'lat', 'vs30']]
    else:
        arr = sc[['lon', 'lat']]
    eid = int(ekey[0].split('/')[1]) if '/' in ekey[0] else None
    gmfa = dstore['gmf_data/data'][('eid', 'sid', 'gmv')]
    event_id = dstore['events']['id']
    gmfa['eid'] = event_id[gmfa['eid']]
    if eid is None:  # we cannot use extract here
        f = dstore.build_fname('sitemodel', '', 'csv')
        sids = numpy.arange(len(arr), dtype=U32)
        sites = util.compose_arrays(sids, arr, 'site_id')
        writers.write_csv(f, sites)
        fname = dstore.build_fname('gmf', 'data', 'csv')
        gmfa.sort(order=['eid', 'sid'])
        writers.write_csv(fname, _expand_gmv(gmfa, imts))
        if 'sigma_epsilon' in dstore['gmf_data']:
            sig_eps_csv = dstore.build_fname('sigma_epsilon', '', 'csv')
            sig_eps = dstore['gmf_data/sigma_epsilon'][()]
            sig_eps['eid'] = event_id[sig_eps['eid']]
            sig_eps.sort(order='eid')
            writers.write_csv(sig_eps_csv, sig_eps)
            return [fname, sig_eps_csv, f]
        else:
            return [fname, f]
    # old format for single eid
    gmfa = gmfa[gmfa['eid'] == eid]
    eid2rlz = dict(dstore['events'])
    rlzi = eid2rlz[eid]
    rlz = rlzs_assoc.realizations[rlzi]
    data, comment = _build_csv_data(
        gmfa, rlz, dstore['sitecol'], imts, oq.investigation_time)
    fname = dstore.build_fname(
        'gmf', '%d-rlz-%03d' % (eid, rlzi), 'csv')
    return writers.write_csv(fname, data, comment=comment)


def _expand_gmv(array, imts):
    # the array-field gmv becomes a set of scalar fields gmv_<imt>
    dtype = array.dtype
    assert dtype['gmv'].shape[0] == len(imts)
    dtlist = []
    for name in dtype.names:
        dt = dtype[name]
        if name == 'gmv':
            for imt in imts:
                dtlist.append(('gmv_' + imt, F32))
        else:
            dtlist.append((name, dt))
    new = numpy.zeros(len(array), dtlist)
    for name in dtype.names:
        if name == 'gmv':
            for i, imt in enumerate(imts):
                new['gmv_' + imt] = array['gmv'][:, i]
        else:
            new[name] = array[name]
    return new


def _build_csv_data(array, rlz, sitecol, imts, investigation_time):
    # lon, lat, gmv_imt1, ..., gmv_imtN
    smlt_path = '_'.join(rlz.sm_lt_path)
    gsimlt_path = rlz.gsim_rlz.uid
    comment = ('smlt_path=%s, gsimlt_path=%s, investigation_time=%s' %
               (smlt_path, gsimlt_path, investigation_time))
    rows = [['lon', 'lat'] + imts]
    for sid, data in group_array(array, 'sid').items():
        row = ['%.5f' % sitecol.lons[sid], '%.5f' % sitecol.lats[sid]] + list(
            data['gmv'])
        rows.append(row)
    return rows, comment


@export.add(('gmf_data', 'npz'))
def export_gmf_scenario_npz(ekey, dstore):
    fname = dstore.export_path('%s.%s' % ekey)
    savez(fname, **vars(extract(dstore, 'gmf_data')))
    return [fname]


DisaggMatrix = collections.namedtuple(
    'DisaggMatrix', 'poe iml dim_labels matrix')


@export.add(('disagg', 'xml'))
def export_disagg_xml(ekey, dstore):
    oq = dstore['oqparam']
    rlzs = dstore['csm_info'].get_rlzs_assoc().realizations
    group = dstore['disagg']
    fnames = []
    writercls = hazard_writers.DisaggXMLWriter
    trts = dstore.get_attr('csm_info', 'trts')
    for key in group:
        matrix = dstore['disagg/' + key]
        attrs = group[key].attrs
        rlz = rlzs[attrs['rlzi']]
        poe_agg = attrs['poe_agg']
        iml = attrs['iml']
        imt = from_string(attrs['imt'])
        fname = dstore.export_path(key + '.xml')
        lon, lat = attrs['location']
        writer = writercls(
            fname, investigation_time=oq.investigation_time,
            imt=imt.name, smlt_path='_'.join(rlz.sm_lt_path),
            gsimlt_path=rlz.gsim_rlz.uid, lon=lon, lat=lat,
            sa_period=getattr(imt, 'period', None) or None,
            sa_damping=getattr(imt, 'damping', None),
            mag_bin_edges=attrs['mag_bin_edges'],
            dist_bin_edges=attrs['dist_bin_edges'],
            lon_bin_edges=attrs['lon_bin_edges'],
            lat_bin_edges=attrs['lat_bin_edges'],
            eps_bin_edges=attrs['eps_bin_edges'],
            tectonic_region_types=trts)
        data = []
        for poe, k in zip(poe_agg, oq.disagg_outputs or disagg.pmf_map):
            data.append(DisaggMatrix(poe, iml, k.split('_'), matrix[k]))
        writer.serialize(data)
        fnames.append(fname)
    return sorted(fnames)


<<<<<<< HEAD
# adapted from the nrml_converters
def save_disagg_to_csv(metadata, matrices):
    """
    Save disaggregation matrices to multiple .csv files.
    """
    skip_keys = ('Mag', 'Dist', 'Lon', 'Lat', 'Eps', 'TRT')
    com = {key: value for key, value in metadata.items()
           if value is not None and key not in skip_keys}
    for disag_tup, (poe, iml, matrix, fname) in matrices.items():
        com.update(poe='%.7f' % poe, iml='%.7e' % iml)
        if disag_tup == ('Mag', 'Lon', 'Lat'):
            matrix = numpy.swapaxes(matrix, 0, 1)
            matrix = numpy.swapaxes(matrix, 1, 2)
            disag_tup = ('Lon', 'Lat', 'Mag')

        axis = [metadata[v] for v in disag_tup]
        com.update(key=','.join(v for v in disag_tup))
        # compute axis mid points
        axis = [(ax[: -1] + ax[1:]) / 2. if ax.dtype == float
                else ax for ax in axis]
        values = None
        if len(axis) == 1:
            values = numpy.array([axis[0], matrix.flatten()]).T
        else:
            grids = numpy.meshgrid(*axis, indexing='ij')
            values = [g.flatten() for g in grids]
            values.append(matrix.flatten())
            values = numpy.array(values).T
        writers.write_csv(fname, values, comment=com, fmt='%.5E')


@export.add(('disagg', 'csv'))
=======
@export.add(('disagg', 'csv'), ('disagg-stats', 'csv'))
>>>>>>> 8afdb9dc
def export_disagg_csv(ekey, dstore):
    oq = dstore['oqparam']
    disagg_outputs = oq.disagg_outputs or disagg.pmf_map
    rlzs = dstore['csm_info'].get_rlzs_assoc().realizations
    group = dstore[ekey[0]]
    fnames = []
    skip_keys = ('Mag', 'Dist', 'Lon', 'Lat', 'Eps', 'TRT')
    for key in group:
        attrs = group[key].attrs
        iml = attrs['iml']
        try:
            rlz = rlzs[attrs['rlzi']]
        except TypeError:  # for stats
            rlz = attrs['rlzi']
        try:
            poes = [attrs['poe']] * len(disagg_outputs)
        except Exception:  # no poes_disagg were given
            poes = attrs['poe_agg']
        imt = from_string(attrs['imt'])
        lon, lat = attrs['location']
        metadata = {}
        # Loads "disaggMatrices" nodes
        if hasattr(rlz, 'sm_lt_path'):
            metadata['smlt_path'] = '_'.join(rlz.sm_lt_path)
            metadata['gsimlt_path'] = rlz.gsim_rlz.uid
        metadata['imt'] = imt.name
        metadata['investigation_time'] = oq.investigation_time
        metadata['lon'] = lon
        metadata['lat'] = lat
        metadata['Mag'] = attrs['mag_bin_edges']
        metadata['Dist'] = attrs['dist_bin_edges']
        metadata['Lon'] = attrs['lon_bin_edges']
        metadata['Lat'] = attrs['lat_bin_edges']
        metadata['Eps'] = attrs['eps_bin_edges']
        metadata['TRT'] = attrs['trt_bin_edges']
        for poe, label in zip(poes, disagg_outputs):
            com = {key: value for key, value in metadata.items()
                   if value is not None and key not in skip_keys}
            com.update(poe='%.7f' % poe, iml='%.7e' % iml)
            com.update(key=','.join(label.split('_')))
            fname = dstore.export_path(key + '_%s.csv' % label)
            values = extract(dstore, 'disagg/%s?by=%s' % (key, label))
            writers.write_csv(fname, values, comment=com, fmt='%.5E')
            fnames.append(fname)
    return fnames


@export.add(('disagg_by_src', 'csv'))
def export_disagg_by_src_csv(ekey, dstore):
    paths = []
    srcdata = dstore['disagg_by_grp'][()]
    header = ['source_id', 'poe']
    by_poe = operator.itemgetter(1)
    for name in dstore['disagg_by_src']:
        probs = dstore['disagg_by_src/' + name][()]
        ok = probs > 0
        src = srcdata[ok]
        data = [header] + sorted(zip(add_quotes(src['grp_name']), probs[ok]),
                                 key=by_poe, reverse=True)
        path = dstore.export_path(name + '_Src.csv')
        writers.write_csv(path, data, fmt='%.7e')
        paths.append(path)
    return paths


@export.add(('realizations', 'csv'))
def export_realizations(ekey, dstore):
    data = dstore['csm_info'].rlzs
    path = dstore.export_path('realizations.csv')
    writers.write_csv(path, data, fmt='%.7e')
    return [path]


@export.add(('sourcegroups', 'csv'))
def export_sourcegroups(ekey, dstore):
    csm_info = dstore['csm_info']
    data = [['grp_id', 'trt', 'eff_ruptures']]
    for i, sm in enumerate(csm_info.source_models):
        for src_group in sm.src_groups:
            trt = source.capitalize(src_group.trt)
            er = src_group.eff_ruptures
            data.append((src_group.id, trt, er))
    path = dstore.export_path('sourcegroups.csv')
    writers.write_csv(path, data, fmt='%s')
    return [path]


# because of the code in server.views.calc_results we are not visualizing
# .txt outputs, so we use .rst here
@export.add(('fullreport', 'rst'))
def export_fullreport(ekey, dstore):
    with open(dstore.export_path('report.rst'), 'w') as f:
        f.write(view('fullreport', dstore))
    return [f.name]<|MERGE_RESOLUTION|>--- conflicted
+++ resolved
@@ -643,42 +643,7 @@
     return sorted(fnames)
 
 
-<<<<<<< HEAD
-# adapted from the nrml_converters
-def save_disagg_to_csv(metadata, matrices):
-    """
-    Save disaggregation matrices to multiple .csv files.
-    """
-    skip_keys = ('Mag', 'Dist', 'Lon', 'Lat', 'Eps', 'TRT')
-    com = {key: value for key, value in metadata.items()
-           if value is not None and key not in skip_keys}
-    for disag_tup, (poe, iml, matrix, fname) in matrices.items():
-        com.update(poe='%.7f' % poe, iml='%.7e' % iml)
-        if disag_tup == ('Mag', 'Lon', 'Lat'):
-            matrix = numpy.swapaxes(matrix, 0, 1)
-            matrix = numpy.swapaxes(matrix, 1, 2)
-            disag_tup = ('Lon', 'Lat', 'Mag')
-
-        axis = [metadata[v] for v in disag_tup]
-        com.update(key=','.join(v for v in disag_tup))
-        # compute axis mid points
-        axis = [(ax[: -1] + ax[1:]) / 2. if ax.dtype == float
-                else ax for ax in axis]
-        values = None
-        if len(axis) == 1:
-            values = numpy.array([axis[0], matrix.flatten()]).T
-        else:
-            grids = numpy.meshgrid(*axis, indexing='ij')
-            values = [g.flatten() for g in grids]
-            values.append(matrix.flatten())
-            values = numpy.array(values).T
-        writers.write_csv(fname, values, comment=com, fmt='%.5E')
-
-
 @export.add(('disagg', 'csv'))
-=======
-@export.add(('disagg', 'csv'), ('disagg-stats', 'csv'))
->>>>>>> 8afdb9dc
 def export_disagg_csv(ekey, dstore):
     oq = dstore['oqparam']
     disagg_outputs = oq.disagg_outputs or disagg.pmf_map
