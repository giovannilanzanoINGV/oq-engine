# -*- coding: utf-8 -*-
# vim: tabstop=4 shiftwidth=4 softtabstop=4
#
# Copyright (C) 2014-2018 GEM Foundation
#
# OpenQuake is free software: you can redistribute it and/or modify it
# under the terms of the GNU Affero General Public License as published
# by the Free Software Foundation, either version 3 of the License, or
# (at your option) any later version.
#
# OpenQuake is distributed in the hope that it will be useful,
# but WITHOUT ANY WARRANTY; without even the implied warranty of
# MERCHANTABILITY or FITNESS FOR A PARTICULAR PURPOSE.  See the
# GNU Affero General Public License for more details.
#
# You should have received a copy of the GNU Affero General Public License
# along with OpenQuake. If not, see <http://www.gnu.org/licenses/>.

import re
import os
import logging
import operator
import collections

import numpy

from openquake.baselib.general import humansize, group_array, DictArray
from openquake.baselib.node import Node
from openquake.hazardlib import nrml
from openquake.hazardlib.imt import from_string
from openquake.hazardlib.calc import disagg
from openquake.hazardlib.source.rupture import TWO32, get_eids_by_rlz
from openquake.calculators.views import view
from openquake.calculators.extract import extract, get_mesh
from openquake.calculators.export import export
from openquake.calculators.getters import (
    GmfGetter, PmapGetter, RuptureGetter, get_ruptures_by_grp)
from openquake.commonlib import writers, hazard_writers, calc, util, source

F32 = numpy.float32
F64 = numpy.float64
U8 = numpy.uint8
U16 = numpy.uint16
U32 = numpy.uint32
U64 = numpy.uint64


GMF_MAX_SIZE = 10 * 1024 * 1024  # 10 MB
GMF_WARNING = '''\
There are a lot of ground motion fields; the export will be slow.
Consider canceling the operation and accessing directly %s.'''

# with compression you can save 60% of space by losing only 10% of saving time
savez = numpy.savez_compressed

stored_event_dt = numpy.dtype([
    ('eid', U64), ('rup_id', U32), ('grp_id', U16), ('year', U32),
    ('ses', U16), ('rlz', U16)])


def add_quotes(values):
    # used to source names in CSV files
    return ['"%s"' % val for val in values]


def get_events(ebruptures, rlzs_by_gsim, num_ses, seed):
    """
    Extract an array of dtype stored_event_dt from a list of EBRuptures
    """
    events = []
    year = 0  # to be set later
    for ebr in ebruptures:
        for rlz, eids in get_eids_by_rlz(
                ebr.n_occ, rlzs_by_gsim, ebr.samples, ebr.serial).items():
            numpy.random.seed(ebr.serial + rlz)
            sess = numpy.random.choice(num_ses, len(eids)) + 1
            for eid, ses in zip(eids, sess):
                rec = (TWO32 * U64(ebr.serial) + eid, ebr.serial,
                       ebr.grp_id, year, ses, rlz)
                events.append(rec)
    return numpy.array(events, stored_event_dt)


@export.add(('ruptures', 'xml'))
def export_ruptures_xml(ekey, dstore):
    """
    :param ekey: export key, i.e. a pair (datastore key, fmt)
    :param dstore: datastore object
    """
    fmt = ekey[-1]
    oq = dstore['oqparam']
    rlzs_by_gsim = dstore['csm_info'].get_rlzs_by_gsim_grp()
    mesh = get_mesh(dstore['sitecol'])
    ruptures_by_grp = {}
    for grp_id, ruptures in get_ruptures_by_grp(dstore).items():
        ebrs = []
        for ebr in ruptures:
<<<<<<< HEAD
            events = get_events([ebr], rlzs_by_gsim[grp_id],
                                oq.ses_per_logic_tree_path, oq.random_seed)
            ebrs.append(ebr.export(mesh, events))
=======
            events = dstore['events'][ebr.eidx1:ebr.eidx2]
            ebrs.append(ebr.export(mesh, events, oq.ses_per_logic_tree_path))
>>>>>>> f50e23c9
        ruptures_by_grp[grp_id] = ebrs
    dest = dstore.export_path('ses.' + fmt)
    writer = hazard_writers.SESXMLWriter(dest)
    writer.serialize(ruptures_by_grp, oq.investigation_time)
    return [dest]


@export.add(('ruptures', 'csv'))
def export_ruptures_csv(ekey, dstore):
    """
    :param ekey: export key, i.e. a pair (datastore key, fmt)
    :param dstore: datastore object
    """
    oq = dstore['oqparam']
    if 'scenario' in oq.calculation_mode:
        return []
    dest = dstore.export_path('ruptures.csv')
    header = ('rupid multiplicity mag centroid_lon centroid_lat '
              'centroid_depth trt strike dip rake boundary').split()
    csm_info = dstore['csm_info']
    grp_trt = csm_info.grp_by("trt")
    rows = []
    ruptures_by_grp = get_ruptures_by_grp(dstore)
    for grp_id, trt in sorted(grp_trt.items()):
        rups = ruptures_by_grp.get(grp_id, [])
        rup_data = calc.RuptureData(trt, csm_info.get_gsims(grp_id))
        for r in rup_data.to_array(rups):
            rows.append(
                (r['rup_id'], r['multiplicity'], r['mag'],
                 r['lon'], r['lat'], r['depth'],
                 trt, r['strike'], r['dip'], r['rake'],
                 r['boundary']))
    rows.sort()  # by rupture serial
    comment = 'investigation_time=%s, ses_per_logic_tree_path=%s' % (
        oq.investigation_time, oq.ses_per_logic_tree_path)
    writers.write_csv(dest, rows, header=header, sep='\t', comment=comment)
    return [dest]


@export.add(('site_model', 'xml'))
def export_site_model(ekey, dstore):
    dest = dstore.export_path('site_model.xml')
    site_model_node = Node('siteModel')
    hdf2xml = dict(lons='lon', lats='lat', depths='depth',
                   vs30measured='vs30Type')
    for rec in dstore['sitecol'].array:
        n = Node('site')
        for hdffield in rec.dtype.names:
            if hdffield == 'sids':  # skip
                continue
            elif hdffield == 'depth' and rec[hdffield] == 0:
                continue
            xmlfield = hdf2xml.get(hdffield, hdffield)
            if hdffield == 'vs30measured':
                value = 'measured' if rec[hdffield] else 'inferred'
            else:
                value = rec[hdffield]
            n[xmlfield] = value
        site_model_node.append(n)
    with open(dest, 'wb') as f:
        nrml.write([site_model_node], f)
    return [dest]


# #################### export Ground Motion fields ########################## #

class GmfSet(object):
    """
    Small wrapper around the list of Gmf objects associated to the given SES.
    """
    def __init__(self, gmfset, investigation_time, ses_idx):
        self.gmfset = gmfset
        self.investigation_time = investigation_time
        self.stochastic_event_set_id = ses_idx

    def __iter__(self):
        return iter(self.gmfset)

    def __bool__(self):
        return bool(self.gmfset)

    def __str__(self):
        return (
            'GMFsPerSES(investigation_time=%f, '
            'stochastic_event_set_id=%s,\n%s)' % (
                self.investigation_time,
                self.stochastic_event_set_id, '\n'.join(
                    sorted(str(g) for g in self.gmfset))))


class GroundMotionField(object):
    """
    The Ground Motion Field generated by the given rupture
    """
    def __init__(self, imt, rupture_id, gmf_nodes):
        self.imt = imt.name
        self.sa_period = getattr(imt, 'period', None) or None
        self.sa_damping = getattr(imt, 'damping', None)
        self.rupture_id = rupture_id
        self.gmf_nodes = gmf_nodes

    def __iter__(self):
        return iter(self.gmf_nodes)

    def __getitem__(self, key):
        return self.gmf_nodes[key]

    def __str__(self):
        # string representation of a _GroundMotionField object showing the
        # content of the nodes (lon, lat an gmv). This is useful for debugging
        # and testing.
        mdata = ('imt=%(imt)s sa_period=%(sa_period)s '
                 'sa_damping=%(sa_damping)s rupture_id=%(rupture_id)s' %
                 vars(self))
        nodes = sorted(map(str, self.gmf_nodes))
        return 'GMF(%s\n%s)' % (mdata, '\n'.join(nodes))


class GroundMotionFieldNode(object):
    # the signature is not (gmv, x, y) because the XML writer expects
    # a location object
    def __init__(self, gmv, loc):
        self.gmv = gmv
        self.location = loc

    def __lt__(self, other):
        """
        A reproducible ordering by lon and lat; used in
        :function:`openquake.commonlib.hazard_writers.gen_gmfs`
        """
        return (self.location.x, self.location.y) < (
            other.location.x, other.location.y)

    def __str__(self):
        """Return lon, lat and gmv of the node in a compact string form"""
        return '<X=%9.5f, Y=%9.5f, GMV=%9.7f>' % (
            self.location.x, self.location.y, self.gmv)


class GmfCollection(object):
    """
    Object converting the parameters

    :param sitecol: SiteCollection
    :param ruptures: ruptures
    :param investigation_time: investigation time

    into an object with the right form for the EventBasedGMFXMLWriter.
    Iterating over a GmfCollection yields GmfSet objects.
    """
    def __init__(self, sitecol, imts, ruptures, investigation_time):
        self.sitecol = sitecol
        self.ruptures = ruptures
        self.imts = imts
        self.investigation_time = investigation_time

    def __iter__(self):
        completemesh = self.sitecol.complete.mesh
        gmfset = collections.defaultdict(list)
        for imti, imt_str in enumerate(self.imts):
            imt = from_string(imt_str)
            for rupture in self.ruptures:
                gmf = rupture.gmfa['gmv'][:, imti]
                mesh = completemesh[rupture.indices]
                assert len(mesh) == len(gmf), (len(mesh), len(gmf))
                nodes = (GroundMotionFieldNode(gmv, loc)
                         for gmv, loc in zip(gmf, mesh))
                gmfset[rupture.ses_idx].append(
                    GroundMotionField(imt, rupture.eid, nodes))
        for ses_idx in sorted(gmfset):
            yield GmfSet(gmfset[ses_idx], self.investigation_time, ses_idx)


# ####################### export hazard curves ############################ #

HazardCurve = collections.namedtuple('HazardCurve', 'location poes')


def export_hmaps_csv(key, dest, sitemesh, array, pdic, comment):
    """
    Export the hazard maps of the given realization into CSV.

    :param key: output_type and export_type
    :param dest: name of the exported file
    :param sitemesh: site collection
    :param array: an array of shape (N, P * I)
    :param pdic: intensity measure types and levels
    :param comment: comment to use as header of the exported CSV file
    """
    imts = list(pdic)
    poes = pdic[imts[0]]
    dt = numpy.dtype([('%s-%s' % (imt, poe), F32)
                      for imt in imts for poe in poes])
    curves = util.compose_arrays(sitemesh, array.view(dt)[:, 0])
    writers.write_csv(dest, curves, comment=comment)
    return [dest]


def add_imt(fname, imt):
    """
    >>> add_imt('/path/to/hcurve_23.csv', 'SA(0.1)')
    '/path/to/hcurve-SA(0.1)_23.csv'
    """
    name = os.path.basename(fname)
    newname = re.sub('(_\d+\.)', '-%s\\1' % imt, name)
    return os.path.join(os.path.dirname(fname), newname)


def export_hcurves_by_imt_csv(
        key, kind, rlzs_assoc, fname, sitecol, array, oq):
    """
    Export the curves of the given realization into CSV.

    :param key: output_type and export_type
    :param kind: a string with the kind of output (realization or statistics)
    :param rlzs_assoc: a :class:`openquake.commonlib.source.RlzsAssoc` instance
    :param fname: name of the exported file
    :param sitecol: site collection
    :param array: an array of shape (N, L) and dtype numpy.float32
    :param oq: job.ini parameters
    """
    nsites = len(sitecol)
    fnames = []
    for imt, imls in oq.imtls.items():
        slc = oq.imtls(imt)
        dest = add_imt(fname, imt)
        lst = [('lon', F32), ('lat', F32), ('depth', F32)]
        for iml in imls:
            lst.append(('poe-%s' % iml, F32))
        hcurves = numpy.zeros(nsites, lst)
        for sid, lon, lat, dep in zip(
                range(nsites), sitecol.lons, sitecol.lats, sitecol.depths):
            if isinstance(array, dict):  # is a pmap, for old versions
                poes = array.setdefault(sid, 0, F32).array[slc]
            else:  # is an array for recent versions of the engine
                poes = array[sid, slc]
            hcurves[sid] = (lon, lat, dep) + tuple(poes)
        fnames.append(writers.write_csv(dest, hcurves, comment=_comment(
            rlzs_assoc, kind, oq.investigation_time) + ', imt="%s"' % imt,
                                        header=[name for (name, dt) in lst]))
    return fnames


def hazard_curve_name(dstore, ekey, kind, rlzs_assoc):
    """
    :param calc_id: the calculation ID
    :param ekey: the export key
    :param kind: the kind of key
    :param rlzs_assoc: a RlzsAssoc instance
    """
    key, fmt = ekey
    prefix = {'hcurves': 'hazard_curve', 'hmaps': 'hazard_map',
              'uhs': 'hazard_uhs'}[key]
    if kind.startswith('quantile-'):  # strip the 7 characters 'hazard_'
        fname = dstore.build_fname('quantile_' + prefix[7:], kind[9:], fmt)
    else:
        fname = dstore.build_fname(prefix, kind, fmt)
    return fname


def _comment(rlzs_assoc, kind, investigation_time):
    rlz = rlzs_assoc.get_rlz(kind)
    if not rlz:
        return '%s, investigation_time=%s' % (kind, investigation_time)
    else:
        return (
            'source_model_tree_path=%s, gsim_tree_path=%s, '
            'investigation_time=%s' % (
                rlz.sm_lt_path, rlz.gsim_lt_path, investigation_time))


@util.reader
def build_hcurves(getter, imtls, monitor):
    with getter.dstore:
        pmaps = getter.get_pmaps(getter.sids)
        idx = dict(zip(getter.sids, range(len(getter.sids))))
        curves = numpy.zeros((len(getter.sids), len(pmaps)), imtls.dt)
        for r, pmap in enumerate(pmaps):
            for sid in pmap:
                curves[idx[sid], r] = pmap[sid].convert(imtls)
    return getter.sids, curves


def get_kkf(ekey):
    """
    :param ekey: export key, for instance ('uhs/rlz-1', 'xml')
    :returns: key, kind and fmt from the export key, i.e. 'uhs', 'rlz-1', 'xml'
    """
    key, fmt = ekey
    if '/' in key:
        key, kind = key.split('/', 1)
    else:
        kind = ''
    return key, kind, fmt


@export.add(('hcurves', 'csv'), ('hmaps', 'csv'), ('uhs', 'csv'))
def export_hcurves_csv(ekey, dstore):
    """
    Exports the hazard curves into several .csv files

    :param ekey: export key, i.e. a pair (datastore key, fmt)
    :param dstore: datastore object
    """
    oq = dstore['oqparam']
    rlzs_assoc = dstore['csm_info'].get_rlzs_assoc()
    sitecol = dstore['sitecol']
    sitemesh = get_mesh(sitecol)
    key, kind, fmt = get_kkf(ekey)
    fnames = []
    if oq.poes:
        pdic = DictArray({imt: oq.poes for imt in oq.imtls})
    for kind, hcurves in PmapGetter(dstore, rlzs_assoc).items(kind):
        fname = hazard_curve_name(dstore, (key, fmt), kind, rlzs_assoc)
        comment = _comment(rlzs_assoc, kind, oq.investigation_time)
        if key == 'uhs' and oq.poes and oq.uniform_hazard_spectra:
            uhs_curves = calc.make_uhs(
                hcurves, oq.imtls, oq.poes, len(sitemesh))
            writers.write_csv(
                fname, util.compose_arrays(sitemesh, uhs_curves),
                comment=comment)
            fnames.append(fname)
        elif key == 'hmaps' and oq.poes and oq.hazard_maps:
            hmap = dstore['hmaps/' + kind].value
            fnames.extend(
                export_hmaps_csv(ekey, fname, sitemesh, hmap, pdic, comment))
        elif key == 'hcurves':
            fnames.extend(
                export_hcurves_by_imt_csv(
                    ekey, kind, rlzs_assoc, fname, sitecol, hcurves, oq))
    return sorted(fnames)


UHS = collections.namedtuple('UHS', 'imls location')


def get_metadata(realizations, kind):
    """
    :param list realizations:
        realization objects
    :param str kind:
        kind of data, i.e. a key in the datastore
    :returns:
        a dictionary with smlt_path, gsimlt_path, statistics, quantile_value
    """
    metadata = {}
    if kind.startswith('rlz-'):
        rlz = realizations[int(kind[4:])]
        metadata['smlt_path'] = '_'.join(rlz.sm_lt_path)
        metadata['gsimlt_path'] = rlz.gsim_rlz.uid
    elif kind.startswith('quantile-'):
        metadata['statistics'] = 'quantile'
        metadata['quantile_value'] = float(kind[9:])
    elif kind == 'mean':
        metadata['statistics'] = 'mean'
    elif kind == 'max':
        metadata['statistics'] = 'max'
    return metadata


@export.add(('uhs', 'xml'))
def export_uhs_xml(ekey, dstore):
    oq = dstore['oqparam']
    rlzs_assoc = dstore['csm_info'].get_rlzs_assoc()
    pgetter = PmapGetter(dstore, rlzs_assoc)
    sitemesh = get_mesh(dstore['sitecol'].complete)
    key, kind, fmt = get_kkf(ekey)
    fnames = []
    periods = [imt for imt in oq.imtls if hasattr(imt, 'period')]
    for kind, hcurves in pgetter.items(kind):
        metadata = get_metadata(rlzs_assoc.realizations, kind)
        _, periods = calc.get_imts_periods(oq.imtls)
        uhs = calc.make_uhs(hcurves, oq.imtls, oq.poes, len(sitemesh))
        for poe in oq.poes:
            fname = hazard_curve_name(
                dstore, (key, fmt), kind + '-%s' % poe, rlzs_assoc)
            writer = hazard_writers.UHSXMLWriter(
                fname, periods=periods, poe=poe,
                investigation_time=oq.investigation_time, **metadata)
            data = []
            for site, curve in zip(sitemesh, uhs[str(poe)]):
                data.append(UHS(curve, Location(site)))
            writer.serialize(data)
            fnames.append(fname)
    return sorted(fnames)


class Location(object):
    def __init__(self, xyz):
        self.x, self.y = tuple(xyz)[:2]
        self.wkt = 'POINT(%s %s)' % (self.x, self.y)


HazardCurve = collections.namedtuple('HazardCurve', 'location poes')
HazardMap = collections.namedtuple('HazardMap', 'lon lat iml')


@export.add(('hcurves', 'xml'))
def export_hcurves_xml(ekey, dstore):
    key, kind, fmt = get_kkf(ekey)
    len_ext = len(fmt) + 1
    oq = dstore['oqparam']
    sitemesh = get_mesh(dstore['sitecol'])
    rlzs_assoc = dstore['csm_info'].get_rlzs_assoc()
    fnames = []
    writercls = hazard_writers.HazardCurveXMLWriter
    for kind, hcurves in PmapGetter(dstore, rlzs_assoc).items(kind):
        if hasattr(hcurves, 'array'):
            hcurves = hcurves.array[:, 0]
        if kind.startswith('rlz-'):
            rlz = rlzs_assoc.realizations[int(kind[4:])]
            smlt_path = '_'.join(rlz.sm_lt_path)
            gsimlt_path = rlz.gsim_rlz.uid
        else:
            smlt_path = ''
            gsimlt_path = ''
        name = hazard_curve_name(dstore, ekey, kind, rlzs_assoc)
        for im in oq.imtls:
            slc = oq.imtls(im)
            imt = from_string(im)
            fname = name[:-len_ext] + '-' + imt.name + '.' + fmt
            data = [HazardCurve(Location(site), poes[slc])
                    for site, poes in zip(sitemesh, hcurves)]
            writer = writercls(fname,
                               investigation_time=oq.investigation_time,
                               imls=oq.imtls[im], imt=imt.name,
                               sa_period=getattr(imt, 'period', None) or None,
                               sa_damping=getattr(imt, 'damping', None),
                               smlt_path=smlt_path, gsimlt_path=gsimlt_path)
            writer.serialize(data)
            fnames.append(fname)
    return sorted(fnames)


@export.add(('hmaps', 'xml'))
def export_hmaps_xml_json(ekey, dstore):
    key, kind, fmt = get_kkf(ekey)
    oq = dstore['oqparam']
    sitecol = dstore['sitecol']
    sitemesh = get_mesh(sitecol)
    rlzs_assoc = dstore['csm_info'].get_rlzs_assoc()
    fnames = []
    writercls = hazard_writers.HazardMapXMLWriter
    nsites = len(sitemesh)
    for kind, hcurves in PmapGetter(dstore, rlzs_assoc).items():
        hmaps = calc.make_hmap_array(hcurves, oq.imtls, oq.poes, nsites)
        if kind.startswith('rlz-'):
            rlz = rlzs_assoc.realizations[int(kind[4:])]
            smlt_path = '_'.join(rlz.sm_lt_path)
            gsimlt_path = rlz.gsim_rlz.uid
        else:
            smlt_path = ''
            gsimlt_path = ''
        for imt in oq.imtls:
            for poe in oq.poes:
                suffix = '-%s-%s' % (poe, imt)
                fname = hazard_curve_name(
                    dstore, ekey, kind + suffix, rlzs_assoc)
                data = [HazardMap(site[0], site[1], hmap['%s-%s' % (imt, poe)])
                        for site, hmap in zip(sitemesh, hmaps)]
                writer = writercls(
                    fname, investigation_time=oq.investigation_time,
                    imt=imt, poe=poe,
                    smlt_path=smlt_path, gsimlt_path=gsimlt_path)
                writer.serialize(data)
                fnames.append(fname)
    return sorted(fnames)


def _extract(hmap, imt, j):
    # hmap[imt] can be a tuple or a scalar if j=0
    tup = hmap[imt]
    if hasattr(tup, '__iter__'):
        return tup[j]
    assert j == 0
    return tup


@export.add(('hcurves', 'npz'), ('hmaps', 'npz'), ('uhs', 'npz'))
def export_hazard_npz(ekey, dstore):
    fname = dstore.export_path('%s.%s' % ekey)
    savez(fname, **dict(extract(dstore, ekey[0])))
    return [fname]


@export.add(('gmf_data', 'xml'))
def export_gmf(ekey, dstore):
    """
    :param ekey: export key, i.e. a pair (datastore key, fmt)
    :param dstore: datastore object
    """
    sitecol = dstore['sitecol']
    oq = dstore['oqparam']
    investigation_time = (None if oq.calculation_mode == 'scenario'
                          else oq.investigation_time)
    fmt = ekey[-1]
    gmf_data = dstore['gmf_data']
    nbytes = gmf_data.attrs['nbytes']
    logging.info('Internal size of the GMFs: %s', humansize(nbytes))
    if nbytes > GMF_MAX_SIZE:
        logging.warn(GMF_WARNING, dstore.hdf5path)
    fnames = []
    ruptures_by_rlz = collections.defaultdict(list)
    data = gmf_data['data'].value
    eids = dstore['events']['eid']
    for rlzi, gmf_arr in group_array(data, 'rlzi').items():
        ruptures = ruptures_by_rlz[rlzi]
        for idx, gmfa in group_array(gmf_arr, 'eid').items():
            eid = eids[idx]
            ses_idx = 1  # FIXME
            rup = Rup(eid, ses_idx, sorted(set(gmfa['sid'])), gmfa)
            ruptures.append(rup)
    rlzs = dstore['csm_info'].get_rlzs_assoc().realizations
    for rlzi in sorted(ruptures_by_rlz):
        ruptures_by_rlz[rlzi].sort(key=operator.attrgetter('eid'))
        fname = dstore.build_fname('gmf', rlzi, fmt)
        fnames.append(fname)
        globals()['export_gmf_%s' % fmt](
            ('gmf', fmt), fname, sitecol, oq.imtls, ruptures_by_rlz[rlzi],
            rlzs[rlzi], investigation_time)
    return fnames


Rup = collections.namedtuple('Rup', ['eid', 'ses_idx', 'indices', 'gmfa'])


def export_gmf_xml(key, dest, sitecol, imts, ruptures, rlz,
                   investigation_time):
    """
    :param key: output_type and export_type
    :param dest: name of the exported file
    :param sitecol: the full site collection
    :param imts: the list of intensity measure types
    :param ruptures: an ordered list of ruptures
    :param rlz: a realization object
    :param investigation_time: investigation time (None for scenario)
    """
    if hasattr(rlz, 'gsim_rlz'):  # event based
        smltpath = '_'.join(rlz.sm_lt_path)
        gsimpath = rlz.gsim_rlz.uid
    else:  # scenario
        smltpath = ''
        gsimpath = rlz.uid
    writer = hazard_writers.EventBasedGMFXMLWriter(
        dest, sm_lt_path=smltpath, gsim_lt_path=gsimpath)
    writer.serialize(
        GmfCollection(sitecol, imts, ruptures, investigation_time))
    return {key: [dest]}


@export.add(('gmf_data', 'csv'))
def export_gmf_data_csv(ekey, dstore):
    oq = dstore['oqparam']
    rlzs_assoc = dstore['csm_info'].get_rlzs_assoc()
    imts = list(oq.imtls)
    sc = dstore['sitecol'].array
    if 'vs30' in sc.dtype.names:
        arr = sc[['lon', 'lat', 'vs30']]
    else:
        arr = sc[['lon', 'lat']]
    eid = int(ekey[0].split('/')[1]) if '/' in ekey[0] else None
    gmfa = dstore['gmf_data']['data'].value
    if eid is None:  # we cannot use extract here
        f = dstore.build_fname('sitemesh', '', 'csv')
        sids = numpy.arange(len(arr), dtype=U32)
        sites = util.compose_arrays(sids, arr, 'site_id')
        writers.write_csv(f, sites)
        fname = dstore.build_fname('gmf', 'data', 'csv')
        gmfa.sort(order=['rlzi', 'sid', 'eid'])
        writers.write_csv(fname, _expand_gmv(gmfa, imts))
        return [fname, f]
    # old format for single eid
    gmfa = gmfa[gmfa['eid'] == eid]
    fnames = []
    for rlzi, array in group_array(gmfa, 'rlzi').items():
        rlz = rlzs_assoc.realizations[rlzi]
        data, comment = _build_csv_data(
            array, rlz, dstore['sitecol'], imts, oq.investigation_time)
        fname = dstore.build_fname(
            'gmf', '%d-rlz-%03d' % (eid, rlzi), 'csv')
        writers.write_csv(fname, data, comment=comment)
        fnames.append(fname)
    return fnames


def _expand_gmv(array, imts):
    # the array-field gmv becomes a set of scalar fields gmv_<imt>
    dtype = array.dtype
    assert dtype['gmv'].shape[0] == len(imts)
    dtlist = []
    for name in dtype.names:
        dt = dtype[name]
        if name == 'gmv':
            for imt in imts:
                dtlist.append(('gmv_' + imt, F32))
        else:
            dtlist.append((name, dt))
    return array.view(dtlist)


def _build_csv_data(array, rlz, sitecol, imts, investigation_time):
    # lon, lat, gmv_imt1, ..., gmv_imtN
    smlt_path = '_'.join(rlz.sm_lt_path)
    gsimlt_path = rlz.gsim_rlz.uid
    comment = ('smlt_path=%s, gsimlt_path=%s, investigation_time=%s' %
               (smlt_path, gsimlt_path, investigation_time))
    rows = [['lon', 'lat'] + imts]
    for sid, data in group_array(array, 'sid').items():
        row = ['%.5f' % sitecol.lons[sid], '%.5f' % sitecol.lats[sid]] + list(
            data['gmv'])
        rows.append(row)
    return rows, comment


@export.add(('gmf_scenario', 'csv'))
def export_gmf_scenario_csv(ekey, dstore):
    what = ekey[0].split('/')
    if len(what) == 1:
        raise ValueError('Missing "/rup-\d+"')
    oq = dstore['oqparam']
    csm_info = dstore['csm_info']
    rlzs_assoc = csm_info.get_rlzs_assoc()
    samples = csm_info.get_samples_by_grp()
    num_ruptures = len(dstore['ruptures'])
    imts = list(oq.imtls)
    mo = re.match('rup-(\d+)$', what[1])
    if mo is None:
        raise ValueError(
            "Invalid format: %r does not match 'rup-(\d+)$'" % what[1])
    ridx = int(mo.group(1))
    assert 0 <= ridx < num_ruptures, ridx
    ruptures = list(RuptureGetter(dstore, slice(ridx, ridx + 1)))
    [ebr] = ruptures
    rlzs_by_gsim = rlzs_assoc.get_rlzs_by_gsim(ebr.grp_id)
    samples = samples[ebr.grp_id]
    min_iml = calc.fix_minimum_intensity(oq.minimum_intensity, imts)
    sitecol = dstore['sitecol'].complete
    getter = GmfGetter(rlzs_by_gsim, ruptures, sitecol, oq, min_iml)
    getter.init()
    eids = (numpy.concatenate([
        eids for eids in get_eids_by_rlz(
            ebr.n_occ, rlzs_by_gsim, ebr.samples, ebr.serial).values()]) +
            TWO32 * numpy.uint64(ebr.serial))
    sids = getter.computers[0].sids
    hazardr = getter.get_hazard()
    rlzs = rlzs_assoc.realizations
    fields = ['eid-%03d' % eid for eid in eids]
    dt = numpy.dtype([(f, F32) for f in fields])
    mesh = numpy.zeros(len(sids), [('lon', F64), ('lat', F64)])
    mesh['lon'] = sitecol.lons[sids]
    mesh['lat'] = sitecol.lats[sids]
    writer = writers.CsvWriter(fmt='%.5f')
    for rlzi in range(len(rlzs)):
        hazard = hazardr[rlzi]
        for imti, imt in enumerate(imts):
            gmfs = numpy.zeros(len(sids), dt)
            for s, sid in enumerate(sids):
                for rec in hazard[sid]:
                    event = 'eid-%03d' % rec['eid']
                    gmfs[s][event] = rec['gmv'][imti]
            dest = dstore.build_fname(
                'gmf', 'rup-%s-rlz-%s-%s' % (ebr.serial, rlzi, imt), 'csv')
            data = util.compose_arrays(mesh, gmfs)
            writer.save(data, dest)
    return writer.getsaved()


@export.add(('gmf_data', 'npz'))
def export_gmf_scenario_npz(ekey, dstore):
    fname = dstore.export_path('%s.%s' % ekey)
    savez(fname, **dict(extract(dstore, 'gmf_data')))
    return [fname]


DisaggMatrix = collections.namedtuple(
    'DisaggMatrix', 'poe iml dim_labels matrix')


@export.add(('disagg', 'xml'))
def export_disagg_xml(ekey, dstore):
    oq = dstore['oqparam']
    rlzs = dstore['csm_info'].get_rlzs_assoc().realizations
    group = dstore['disagg']
    fnames = []
    writercls = hazard_writers.DisaggXMLWriter
    trts = dstore.get_attr('csm_info', 'trts')
    for key in group:
        matrix = dstore['disagg/' + key]
        attrs = group[key].attrs
        rlz = rlzs[attrs['rlzi']]
        poe_agg = attrs['poe_agg']
        iml = attrs['iml']
        imt = from_string(attrs['imt'])
        fname = dstore.export_path(key + '.xml')
        lon, lat = attrs['location']
        writer = writercls(
            fname, investigation_time=oq.investigation_time,
            imt=imt.name, smlt_path='_'.join(rlz.sm_lt_path),
            gsimlt_path=rlz.gsim_rlz.uid, lon=lon, lat=lat,
            sa_period=getattr(imt, 'period', None) or None,
            sa_damping=getattr(imt, 'damping', None),
            mag_bin_edges=attrs['mag_bin_edges'],
            dist_bin_edges=attrs['dist_bin_edges'],
            lon_bin_edges=attrs['lon_bin_edges'],
            lat_bin_edges=attrs['lat_bin_edges'],
            eps_bin_edges=attrs['eps_bin_edges'],
            tectonic_region_types=trts)
        data = []
        for poe, k in zip(poe_agg, oq.disagg_outputs or disagg.pmf_map):
            data.append(DisaggMatrix(poe, iml, k.split('_'), matrix[k]))
        writer.serialize(data)
        fnames.append(fname)
    return sorted(fnames)


# adapted from the nrml_converters
def save_disagg_to_csv(metadata, matrices):
    """
    Save disaggregation matrices to multiple .csv files.
    """
    skip_keys = ('Mag', 'Dist', 'Lon', 'Lat', 'Eps', 'TRT')
    base_header = ','.join(
        '%s=%s' % (key, value) for key, value in metadata.items()
        if value is not None and key not in skip_keys)
    for disag_tup, (poe, iml, matrix, fname) in matrices.items():
        header = '%s,poe=%.7f,iml=%.7e\n' % (base_header, poe, iml)

        if disag_tup == ('Mag', 'Lon', 'Lat'):
            matrix = numpy.swapaxes(matrix, 0, 1)
            matrix = numpy.swapaxes(matrix, 1, 2)
            disag_tup = ('Lon', 'Lat', 'Mag')

        axis = [metadata[v] for v in disag_tup]
        header += ','.join(v for v in disag_tup)
        header += ',poe'

        # compute axis mid points
        axis = [(ax[: -1] + ax[1:]) / 2. if ax.dtype == float
                else ax for ax in axis]

        values = None
        if len(axis) == 1:
            values = numpy.array([axis[0], matrix.flatten()]).T
        else:
            grids = numpy.meshgrid(*axis, indexing='ij')
            values = [g.flatten() for g in grids]
            values.append(matrix.flatten())
            values = numpy.array(values).T

        writers.write_csv(fname, values, comment=header, fmt='%.5E')


@export.add(('disagg', 'csv'), ('disagg-stats', 'csv'))
def export_disagg_csv(ekey, dstore):
    oq = dstore['oqparam']
    disagg_outputs = oq.disagg_outputs or disagg.pmf_map
    rlzs = dstore['csm_info'].get_rlzs_assoc().realizations
    group = dstore[ekey[0]]
    fnames = []
    trts = dstore.get_attr('csm_info', 'trts')
    for key in group:
        matrix = dstore[ekey[0] + '/' + key]
        attrs = group[key].attrs
        iml = attrs['iml']
        try:
            rlz = rlzs[attrs['rlzi']]
        except TypeError:  # for stats
            rlz = attrs['rlzi']
        try:
            poes = [attrs['poe']] * len(disagg_outputs)
        except Exception:  # no poes_disagg were given
            poes = attrs['poe_agg']
        imt = from_string(attrs['imt'])
        lon, lat = attrs['location']
        metadata = collections.OrderedDict()
        # Loads "disaggMatrices" nodes
        if hasattr(rlz, 'sm_lt_path'):
            metadata['smlt_path'] = '_'.join(rlz.sm_lt_path)
            metadata['gsimlt_path'] = rlz.gsim_rlz.uid
        metadata['imt'] = imt.name
        metadata['investigation_time'] = oq.investigation_time
        metadata['lon'] = lon
        metadata['lat'] = lat
        metadata['Mag'] = attrs['mag_bin_edges']
        metadata['Dist'] = attrs['dist_bin_edges']
        metadata['Lon'] = attrs['lon_bin_edges']
        metadata['Lat'] = attrs['lat_bin_edges']
        metadata['Eps'] = attrs['eps_bin_edges']
        metadata['TRT'] = trts
        data = {}
        for poe, label in zip(poes, disagg_outputs):
            tup = tuple(label.split('_'))
            fname = dstore.export_path(key + '_%s.csv' % label)
            data[tup] = poe, iml, matrix[label].value, fname
            fnames.append(fname)
        save_disagg_to_csv(metadata, data)
    return fnames


@export.add(('disagg_by_src', 'csv'))
def export_disagg_by_src_csv(ekey, dstore):
    paths = []
    srcdata = dstore['disagg_by_src/source_id'].value
    header = ['source_id', 'source_name', 'poe']
    by_poe = operator.itemgetter(2)
    for name in dstore['disagg_by_src']:
        if name == 'source_id':
            continue
        probs = dstore['disagg_by_src/' + name].value
        ok = probs > 0
        src = srcdata[ok]
        data = [header] + sorted(
            zip(src['source_id'], add_quotes(src['source_name']), probs[ok]),
            key=by_poe, reverse=True)
        path = dstore.export_path(name + '_Src.csv')
        writers.write_csv(path, data, fmt='%.7e')
        paths.append(path)
    return paths


@export.add(('realizations', 'csv'))
def export_realizations(ekey, dstore):
    data = [['ordinal', 'branch_path', 'gsim', 'weight']]
    for i, rlz in enumerate(dstore['csm_info'].rlzs):
        data.append([i, rlz['branch_path'], rlz['gsims'], rlz['weight']])
    path = dstore.export_path('realizations.csv')
    writers.write_csv(path, data, fmt='%.7e')
    return [path]


@export.add(('sourcegroups', 'csv'))
def export_sourcegroups(ekey, dstore):
    csm_info = dstore['csm_info']
    data = [['grp_id', 'trt', 'eff_ruptures']]
    for i, sm in enumerate(csm_info.source_models):
        for src_group in sm.src_groups:
            trt = source.capitalize(src_group.trt)
            er = src_group.eff_ruptures
            data.append((src_group.id, trt, er))
    path = dstore.export_path('sourcegroups.csv')
    writers.write_csv(path, data, fmt='%s')
    return [path]


# because of the code in server.views.calc_results we are not visualizing
# .txt outputs, so we use .rst here
@export.add(('fullreport', 'rst'))
def export_fullreport(ekey, dstore):
    with open(dstore.export_path('report.rst'), 'w') as f:
        f.write(view('fullreport', dstore))
    return [f.name]<|MERGE_RESOLUTION|>--- conflicted
+++ resolved
@@ -53,34 +53,12 @@
 # with compression you can save 60% of space by losing only 10% of saving time
 savez = numpy.savez_compressed
 
-stored_event_dt = numpy.dtype([
-    ('eid', U64), ('rup_id', U32), ('grp_id', U16), ('year', U32),
-    ('ses', U16), ('rlz', U16)])
-
 
 def add_quotes(values):
     # used to source names in CSV files
     return ['"%s"' % val for val in values]
 
 
-def get_events(ebruptures, rlzs_by_gsim, num_ses, seed):
-    """
-    Extract an array of dtype stored_event_dt from a list of EBRuptures
-    """
-    events = []
-    year = 0  # to be set later
-    for ebr in ebruptures:
-        for rlz, eids in get_eids_by_rlz(
-                ebr.n_occ, rlzs_by_gsim, ebr.samples, ebr.serial).items():
-            numpy.random.seed(ebr.serial + rlz)
-            sess = numpy.random.choice(num_ses, len(eids)) + 1
-            for eid, ses in zip(eids, sess):
-                rec = (TWO32 * U64(ebr.serial) + eid, ebr.serial,
-                       ebr.grp_id, year, ses, rlz)
-                events.append(rec)
-    return numpy.array(events, stored_event_dt)
-
-
 @export.add(('ruptures', 'xml'))
 def export_ruptures_xml(ekey, dstore):
     """
@@ -89,20 +67,13 @@
     """
     fmt = ekey[-1]
     oq = dstore['oqparam']
-    rlzs_by_gsim = dstore['csm_info'].get_rlzs_by_gsim_grp()
+    rlzs_by_grp = dstore['csm_info'].get_rlzs_by_gsim_grp()
+    num_ses = oq.ses_per_logic_tree_path
     mesh = get_mesh(dstore['sitecol'])
     ruptures_by_grp = {}
     for grp_id, ruptures in get_ruptures_by_grp(dstore).items():
-        ebrs = []
-        for ebr in ruptures:
-<<<<<<< HEAD
-            events = get_events([ebr], rlzs_by_gsim[grp_id],
-                                oq.ses_per_logic_tree_path, oq.random_seed)
-            ebrs.append(ebr.export(mesh, events))
-=======
-            events = dstore['events'][ebr.eidx1:ebr.eidx2]
-            ebrs.append(ebr.export(mesh, events, oq.ses_per_logic_tree_path))
->>>>>>> f50e23c9
+        ebrs = [ebr.export(mesh, rlzs_by_grp[ebr.grp_id], num_ses)
+                for ebr in ruptures]
         ruptures_by_grp[grp_id] = ebrs
     dest = dstore.export_path('ses.' + fmt)
     writer = hazard_writers.SESXMLWriter(dest)
