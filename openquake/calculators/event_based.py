# -*- coding: utf-8 -*-
# vim: tabstop=4 shiftwidth=4 softtabstop=4
#
# Copyright (C) 2015-2018 GEM Foundation
#
# OpenQuake is free software: you can redistribute it and/or modify it
# under the terms of the GNU Affero General Public License as published
# by the Free Software Foundation, either version 3 of the License, or
# (at your option) any later version.
#
# OpenQuake is distributed in the hope that it will be useful,
# but WITHOUT ANY WARRANTY; without even the implied warranty of
# MERCHANTABILITY or FITNESS FOR A PARTICULAR PURPOSE.  See the
# GNU Affero General Public License for more details.
#
# You should have received a copy of the GNU Affero General Public License
# along with OpenQuake. If not, see <http://www.gnu.org/licenses/>.
import os.path
import logging
import collections
import numpy

from openquake.baselib import hdf5, datastore
from openquake.baselib.python3compat import zip
from openquake.baselib.general import (
    AccumDict, block_splitter, split_in_slices, humansize, get_array)
from openquake.hazardlib.calc.stochastic import sample_ruptures
from openquake.hazardlib.probability_map import ProbabilityMap
from openquake.hazardlib.stats import compute_pmap_stats
from openquake.risklib.riskinput import str2rsi, indices_dt
from openquake.baselib import parallel
from openquake.commonlib import calc, util, readinput
from openquake.calculators import base
from openquake.calculators.getters import GmfGetter, RuptureGetter
from openquake.calculators.classical import ClassicalCalculator

U8 = numpy.uint8
U16 = numpy.uint16
U32 = numpy.uint32
U64 = numpy.uint64
F32 = numpy.float32
F64 = numpy.float64
TWO32 = 2 ** 32


def weight(src):
    # a poor man weight
    return src.num_ruptures * src.ngsims


def get_events(ebruptures):
    """
    Extract an array of dtype stored_event_dt from a list of EBRuptures
    """
    events = []
    year = 0  # to be set later
    for ebr in ebruptures:
        for event in ebr.events:
            rec = (event['eid'], ebr.serial, ebr.grp_id, year, event['ses'],
                   event['sample'])
            events.append(rec)
    return numpy.array(events, readinput.stored_event_dt)


def max_gmf_size(ruptures_by_grp, get_rlzs_by_gsim,
                 samples_by_grp, num_imts):
    """
    :param ruptures_by_grp: dictionary grp_id -> EBRuptures
    :param rlzs_by_gsim: method grp_id -> {gsim: rlzs}
    :param samples_by_grp: dictionary grp_id -> samples
    :param num_imts: number of IMTs
    :returns:
        the size of the GMFs generated by the ruptures, by excess, if
        minimum_intensity is set
    """
    # ('rlzi', U16), ('sid', U32),  ('eid', U64), ('gmv', (F32, (len(imtls),)))
    nbytes = 2 + 4 + 8 + 4 * num_imts
    n = 0
    for grp_id, ebruptures in ruptures_by_grp.items():
        sample = 0
        samples = samples_by_grp[grp_id]
        for gsim, rlzs in get_rlzs_by_gsim(grp_id).items():
            for ebr in ebruptures:
                if samples > 1:
                    len_eids = [len(get_array(ebr.events, sample=s)['eid'])
                                for s in range(sample, sample + len(rlzs))]
                else:  # full enumeration
                    len_eids = [len(ebr.events['eid'])] * len(rlzs)
                for r, rlzi in enumerate(rlzs):
                    n += len(ebr.rupture.sctx.sids) * len_eids[r]
            sample += len(rlzs)
    return n * nbytes


def set_counts(dstore, dsetname):
    """
    :param dstore: a DataStore instance
    :param dsetname: name of dataset with a field `grp_id`
    :returns: a dictionary grp_id > counts
    """
    groups = dstore[dsetname]['grp_id']
    unique, counts = numpy.unique(groups, return_counts=True)
    dic = dict(zip(unique, counts))
    dstore.set_attrs(dsetname, by_grp=sorted(dic.items()))
    return dic


def set_random_years(dstore, name, investigation_time):
    """
    Set on the `events` dataset year labels sensitive to the
    SES ordinal and the investigation time.

    :param dstore: a DataStore instance
    :param name: name of the dataset ('events')
    :param investigation_time: investigation time
    """
    events = dstore[name].value
    years = numpy.random.choice(investigation_time, len(events)) + 1
    year_of = dict(zip(numpy.sort(events['eid']), years))  # eid -> year
    for event in events:
        event['year'] = year_of[event['eid']]
    dstore[name] = events


# ######################## GMF calculator ############################ #

<<<<<<< HEAD

def update_nbytes(dstore, key, array):
    nbytes = dstore.get_attr(key, 'nbytes', 0)
    dstore.set_attrs(key, nbytes=nbytes + array.nbytes)


def get_mean_curves(dstore):
=======
def compute_gmfs_and_curves(getters, monitor):
>>>>>>> 2ffcafc1
    """
    Extract the mean hazard curves from the datastore, as a composite
    array of length nsites.
    """
    imtls = dstore['oqparam'].imtls
    nsites = len(dstore['sitecol'])
    hcurves = dstore['hcurves']
    if 'mean' in hcurves:
        mean = dstore['hcurves/mean']
    elif len(hcurves) == 1:  # there is a single realization
        mean = dstore['hcurves/rlz-0000']
    return mean.convert(imtls, nsites)

# ########################################################################## #


def compute_hazard(sources_or_ruptures, src_filter,
                   rlzs_by_gsim, param, monitor):
    """
    Compute events, ruptures, gmfs and hazard curves
    """
    res = AccumDict()
    with monitor('building ruptures', measuremem=True):
        if isinstance(sources_or_ruptures, RuptureGetter):
            grp_id = sources_or_ruptures.grp_id
            res['ruptures'] = {}
            ruptures = list(sources_or_ruptures)
            sitecol = src_filter
        else:
            grp_id = sources_or_ruptures[0].src_group_id
            dic = sample_ruptures(
                sources_or_ruptures, src_filter, rlzs_by_gsim, param, monitor)
            ruptures = dic['eb_ruptures']
            res.num_events = dic['num_events']
            res.calc_times = dic['calc_times']
            res.eff_ruptures = {grp_id: dic['num_ruptures']}
            res['ruptures'] = {grp_id: ruptures}
            res.num_ruptures = len(ruptures)
            sitecol = src_filter.sitecol
    res['num_ruptures'] = len(ruptures)
    getter = GmfGetter(
        rlzs_by_gsim, ruptures, sitecol,
        param['oqparam'], param['min_iml'], param['samples'])
    res.update(getter.compute_gmfs_curves(monitor))
    if param['oqparam'].save_ruptures is False:
        res.events = get_events(ruptures)
        res['ruptures'] = {}
    return res


@base.calculators.add('event_based')
class EventBasedCalculator(base.HazardCalculator):
    """
    Event based PSHA calculator generating the ground motion fields and
    the hazard curves from the ruptures, depending on the configuration
    parameters.
    """
    pre_calculator = None
    core_task = compute_hazard
    is_stochastic = True

    def gen_args(self, monitor):
        """
        :yields: the arguments for compute_gmfs_and_curves
        """
        oq = self.oqparam
        param = dict(
            oqparam=oq, min_iml=self.get_min_iml(oq),
            truncation_level=oq.truncation_level,
            imtls=oq.imtls, filter_distance=oq.filter_distance,
            seed=oq.ses_seed, maximum_distance=oq.maximum_distance,
            ses_per_logic_tree_path=oq.ses_per_logic_tree_path)
        if oq.hazard_calculation_id:
            U = len(self.datastore.parent['ruptures'])
            logging.info('Found %d ruptures', U)
            parent = self.can_read_parent() or self.datastore
            samples_by_grp = self.csm_info.get_samples_by_grp()
            for slc in split_in_slices(U, oq.concurrent_tasks or 1):
                for grp_id in self.rlzs_by_gsim_grp:
                    rlzs_by_gsim = self.rlzs_by_gsim_grp[grp_id]
                    ruptures = RuptureGetter(parent, slc, grp_id)
                    param['samples'] = samples_by_grp[grp_id]
                    yield ruptures, self.sitecol, rlzs_by_gsim, param, monitor
            return

        maxweight = self.csm.get_maxweight(weight, oq.concurrent_tasks or 1)
        logging.info('Using maxweight=%d', maxweight)
        num_tasks = 0
        num_sources = 0
        for sm in self.csm.source_models:
            param['samples'] = sm.samples
            for sg in sm.src_groups:
                rlzs_by_gsim = self.rlzs_by_gsim_grp[sg.id]
                self.csm.add_infos(sg.sources)
                if sg.src_interdep == 'mutex':  # do not split
                    yield sg, self.src_filter, rlzs_by_gsim, param, monitor
                    num_tasks += 1
                    num_sources += len(sg.sources)
                    continue
                for block in block_splitter(sg.sources, maxweight, weight):
                    yield block, self.src_filter, rlzs_by_gsim, param, monitor
                    num_tasks += 1
                    num_sources += 1
        logging.info('Sent %d sources in %d tasks', num_sources, num_tasks)

    def zerodict(self):
        """
        Initial accumulator, a dictionary (grp_id, gsim) -> curves
        """
        if self.oqparam.hazard_calculation_id is None:
            # filter_csm must be called first
            self.csm, self.src_filter = self.filter_csm()
            self.csm_info = self.csm.info
        else:
            self.datastore.parent = datastore.read(
                self.oqparam.hazard_calculation_id)
            self.csm_info = self.datastore.parent['csm_info']
        self.rlzs_by_gsim_grp = self.csm_info.get_rlzs_by_gsim_grp()
        self.L = len(self.oqparam.imtls.array)
        self.R = self.csm_info.get_num_rlzs()
        zd = AccumDict({r: ProbabilityMap(self.L) for r in range(self.R)})
        zd.eff_ruptures = AccumDict()
        zd.num_ruptures = 0
        self.grp_trt = self.csm_info.grp_by("trt")
        return zd

    def agg_dicts(self, acc, result):
        """
        :param acc: accumulator dictionary
        :param result: an AccumDict with events, ruptures, gmfs and hcurves
        """
        oq = self.oqparam
        if oq.save_ruptures and not oq.ground_motion_fields:
            self.gmf_size += max_gmf_size(
                result['ruptures'], self.csm_info.rlzs_assoc.get_rlzs_by_gsim,
                self.csm_info.get_samples_by_grp(), len(self.oqparam.imtls))
        if hasattr(result, 'calc_times'):
            for srcid, nsites, eids, dt in result.calc_times:
                info = self.csm.infos[srcid]
                info.num_sites += nsites
                info.calc_time += dt
                info.num_split += 1
                info.events += len(eids)
        if hasattr(result, 'eff_ruptures'):
            acc.eff_ruptures += result.eff_ruptures
            acc.num_ruptures += result.num_ruptures
        if hasattr(result, 'events'):
            self.datastore.extend('events', result.events)
        self.save_ruptures(result['ruptures'])
        sav_mon = self.monitor('saving gmfs')
        agg_mon = self.monitor('aggregating hcurves')
        hdf5path = self.datastore.hdf5path
        if 'gmdata' in result:
            self.gmdata += result['gmdata']
            data = result['gmfdata']
            with sav_mon:
                hdf5.extend3(hdf5path, 'gmf_data/data', data)
                # it is important to save the number of bytes while the
                # computation is going, to see the progress
                update_nbytes(self.datastore, 'gmf_data/data', data)
                for sid, start, stop in result['indices']:
                    self.indices[sid].append(
                        (start + self.offset, stop + self.offset))
                self.offset += len(data)
                if self.offset >= TWO32:
                    raise RuntimeError(
                        'The gmf_data table has more than %d rows' % TWO32)
        slicedic = self.oqparam.imtls.slicedic
        with agg_mon:
            for key, poes in result.get('hcurves', {}).items():
                r, sid, imt = str2rsi(key)
                array = acc[r].setdefault(sid, 0).array[slicedic[imt], 0]
                array[:] = 1. - (1. - array) * (1. - poes)
        sav_mon.flush()
        agg_mon.flush()
        self.datastore.flush()
        return acc

    def save_ruptures(self, ruptures_by_grp_id):
        """
        Extend the 'events' dataset with the events from the given ruptures;
        also, save the ruptures if the flag `save_ruptures` is on.

        :param ruptures_by_grp_id: a dictionary grp_id -> list of EBRuptures
        """
        with self.monitor('saving ruptures', autoflush=True):
            for grp_id, ebrs in ruptures_by_grp_id.items():
                if len(ebrs):
                    events = get_events(ebrs)
                    dset = self.datastore.extend('events', events)
                    if self.oqparam.save_ruptures:
                        self.rupser.save(ebrs, eidx=len(dset)-len(events))

    def execute(self):
        if self.oqparam.hazard_calculation_id:
            def saving_sources_by_task(allargs, dstore):
                return allargs
        else:
            from openquake.calculators.classical import saving_sources_by_task
        self.gmdata = {}
        self.offset = 0
        self.gmf_size = 0
        self.indices = collections.defaultdict(list)  # sid -> indices
        acc = self.zerodict()
        with self.monitor('managing sources', autoflush=True):
            allargs = self.gen_args(self.monitor('classical'))
            iterargs = saving_sources_by_task(allargs, self.datastore)
            if isinstance(allargs, list):
                # there is a trick here: if the arguments are known
                # (a list, not an iterator), keep them as a list
                # then the Starmap will understand the case of a single
                # argument tuple and it will run in core the task
                iterargs = list(iterargs)
            acc = parallel.Starmap(self.core_task.__func__, iterargs).reduce(
                self.agg_dicts, acc)
        if self.oqparam.hazard_calculation_id is None:
            with self.monitor('store source_info', autoflush=True):
                self.store_source_info(self.csm.infos, acc)
        calc.check_overflow(self)
        base.save_gmdata(self, self.R)
        if self.indices:
            logging.info('Saving gmf_data/indices')
            with self.monitor('saving gmf_data/indices', measuremem=True,
                              autoflush=True):
                self.datastore.save_vlen(
                    'gmf_data/indices',
                    [numpy.array(self.indices[sid], indices_dt)
                     for sid in self.sitecol.complete.sids])
        elif (self.oqparam.ground_motion_fields and
              'ucerf' not in self.oqparam.calculation_mode):
            raise RuntimeError('No GMFs were generated, perhaps they were '
                               'all below the minimum_intensity threshold')
        return acc

    def save_gmf_bytes(self):
        """Save the attribute nbytes in the gmf_data datasets"""
        ds = self.datastore
        for sm_id in ds['gmf_data']:
            ds.set_nbytes('gmf_data/' + sm_id)
        ds.set_nbytes('gmf_data')

    def init(self):
        """
        Set the random seed passed to the SourceManager and the
        minimum_intensity dictionary.
        """
        self.rupser = calc.RuptureSerializer(self.datastore)

    def post_execute(self, result):
        """
        Save the SES collection
        """
        oq = self.oqparam
        if getattr(result, 'num_ruptures', 0):
            self.rupser.close()
            num_events = sum(set_counts(self.datastore, 'events').values())
            if num_events == 0:
                raise RuntimeError(
                    'No seismic events! Perhaps the investigation time is too '
                    'small or the maximum_distance is too small')
            logging.info('Setting %d event years on %d ruptures',
                         num_events, result.num_ruptures)
            with self.monitor('setting event years', measuremem=True,
                              autoflush=True):
                numpy.random.seed(self.oqparam.ses_seed)
                set_random_years(self.datastore, 'events',
                                 int(self.oqparam.investigation_time))

        if self.gmf_size:
            self.datastore.set_attrs('events', max_gmf_size=self.gmf_size)
            msg = 'less than ' if self.get_min_iml(self.oqparam).sum() else ''
            logging.info('Generating %s%s of GMFs',
                         msg, humansize(self.gmf_size))

        if oq.hazard_curves_from_gmfs:
            rlzs = self.csm_info.rlzs_assoc.realizations
            # save individual curves
            for i in sorted(result):
                key = 'hcurves/rlz-%03d' % i
                if result[i]:
                    self.datastore[key] = result[i]
                else:
                    self.datastore[key] = ProbabilityMap(oq.imtls.array.size)
                    logging.info('Zero curves for %s', key)
            # compute and save statistics; this is done in process and can
            # be very slow if there are thousands of realizations
            weights = [rlz.weight for rlz in rlzs]
            hstats = self.oqparam.hazard_stats()
            if len(hstats) and len(rlzs) > 1:
                logging.info('Computing statistical hazard curves')
                for kind, stat in hstats:
                    pmap = compute_pmap_stats(result.values(), [stat], weights)
                    self.datastore['hcurves/' + kind] = pmap
        if self.datastore.parent:
            self.datastore.parent.open('r')
        if 'gmf_data' in self.datastore:
            self.save_gmf_bytes()
        if oq.compare_with_classical:  # compute classical curves
            export_dir = os.path.join(oq.export_dir, 'cl')
            if not os.path.exists(export_dir):
                os.makedirs(export_dir)
            oq.export_dir = export_dir
            # one could also set oq.number_of_logic_tree_samples = 0
            self.cl = ClassicalCalculator(oq)
            # TODO: perhaps it is possible to avoid reprocessing the source
            # model, however usually this is quite fast and do not dominate
            # the computation
            self.cl.run(close=False)
            cl_mean_curves = get_mean_curves(self.cl.datastore)
            eb_mean_curves = get_mean_curves(self.datastore)
            for imt in eb_mean_curves.dtype.names:
                rdiff, index = util.max_rel_diff_index(
                    cl_mean_curves[imt], eb_mean_curves[imt])
                logging.warn('Relative difference with the classical '
                             'mean curves for IMT=%s: %d%% at site index %d',
                             imt, rdiff * 100, index)<|MERGE_RESOLUTION|>--- conflicted
+++ resolved
@@ -124,17 +124,12 @@
 
 # ######################## GMF calculator ############################ #
 
-<<<<<<< HEAD
-
 def update_nbytes(dstore, key, array):
     nbytes = dstore.get_attr(key, 'nbytes', 0)
     dstore.set_attrs(key, nbytes=nbytes + array.nbytes)
 
 
 def get_mean_curves(dstore):
-=======
-def compute_gmfs_and_curves(getters, monitor):
->>>>>>> 2ffcafc1
     """
     Extract the mean hazard curves from the datastore, as a composite
     array of length nsites.
