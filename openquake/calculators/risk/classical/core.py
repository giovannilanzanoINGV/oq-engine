--- conflicted
+++ resolved
@@ -315,10 +315,7 @@
         bcr = general.compute_bcr_for_block(job_ctxt, block.sites,
             get_loss_curve, float(job_ctxt.params['INTEREST_RATE']),
             float(job_ctxt.params['ASSET_LIFE_EXPECTANCY']))
-<<<<<<< HEAD
-=======
-
->>>>>>> 4a74c5af
+
         bcr_block_key = kvs.tokens.bcr_block_key(job_ctxt.job_id, block_id)
         kvs.set_value_json_encoded(bcr_block_key, bcr)
         LOGGER.debug('bcr result for block %s: %r', block_id, bcr)
