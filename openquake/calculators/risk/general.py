# -*- coding: utf-8 -*-

# Copyright (c) 2010-2012, GEM Foundation.
#
# OpenQuake is free software: you can redistribute it and/or modify it
# under the terms of the GNU Affero General Public License as published
# by the Free Software Foundation, either version 3 of the License, or
# (at your option) any later version.
#
# OpenQuake is distributed in the hope that it will be useful,
# but WITHOUT ANY WARRANTY; without even the implied warranty of
# MERCHANTABILITY or FITNESS FOR A PARTICULAR PURPOSE.  See the
# GNU General Public License for more details.
#
# You should have received a copy of the GNU Affero General Public License
# along with OpenQuake.  If not, see <http://www.gnu.org/licenses/>.

"""Common functionality for Risk calculators."""

import os

from django import db

from openquake import logs
from openquake.utils import config
from openquake.db import models
from openquake.calculators import base
<<<<<<< HEAD
from openquake.export import (
    core as export_core, risk as risk_export)
from openquake.utils import tasks
=======
from openquake import export
from openquake.parser import risk

>>>>>>> cc6ab4ba
from openquake.utils import stats
from openquake.calculators.risk import hazard_getters
from nrml.risk import parsers

# FIXME: why is a writer in a package called "input" ?
from openquake.input import exposure as exposure_writer


class BaseRiskCalculator(base.CalculatorNext):
    """
    Abstract base class for risk calculators. Contains a bunch of common
    functionality, including initialization procedures and the core
    distribution/execution logic.

    :attribute asset_nr:
      The number of assets the calculator will work on. Assets are
      extracted from the exposure input and filtered according with the
      RiskCalculation region_constraint

    :attribute output_container_ids:
      A dictionary holding the output containers object ids (e.g. LossCurve,
      LossMap)

    :attribute exposure_model_id:
      The exposure model used by the calculation

    :attribute asset_offsets:
      A generator of asset offsets used by each celery task. Assets are
      ordered by their id. An asset offset is an int that identify the
      set of assets going from offset to offset + block_size.
    """

    def __init__(self, job):
        super(BaseRiskCalculator, self).__init__(job)

        self.assets_nr = None
        self.exposure_model_id = None

    def pre_execute(self):
        """
        In this phase, the general workflow is

        1. Parse the exposure input and store the exposure data (if
        not already present)

        2. Filter the exposure in order to consider only the assets of
        interest

        3. Prepare and save the output containers.

        4. Initialize progress counters
        """

        # reload the risk calculation to avoid getting raw string
        # values instead of arrays
        self.job.risk_calculation = models.RiskCalculation.objects.get(
            pk=self.rc.pk)

        with logs.tracing('store exposure'):
            self.exposure_model_id = self._store_exposure().id

            self.assets_nr = models.ExposureData.objects.contained_in_count(
                self.exposure_model_id,
                self.rc.region_constraint)

            if not self.assets_nr:
                raise RuntimeError(
                    ['Region of interest is not covered by the exposure input.'
                     ' This configuration is invalid. '
                     ' Change the region constraint input or use a proper '
                     ' exposure file'])

        with logs.tracing('store risk model'):
            self.store_risk_model()

        self.progress.update(total=self.assets_nr)
        self._initialize_progress()

    def block_size(self):
        """
        Number of assets handled per task.
        """
        return int(config.get('risk', 'block_size'))

    def concurrent_tasks(self):
        """
        Number of tasks to be in queue at any given time.
        """
        return int(config.get('risk', 'concurrent_tasks'))

    def task_arg_gen(self, block_size):
        """
        Generator function for creating the arguments for each task.

        :param int block_size:
            The number of work items per task (sources, sites, etc.).
        """

        output_containers = self.create_outputs()
        calculator_parameters = self.calculator_parameters

        # asset offsets
        asset_offsets = range(0, self.assets_nr, block_size)
        region_constraint = self.job.risk_calculation.region_constraint

        for offset in asset_offsets:
            with logs.tracing("getting assets"):
                assets = models.ExposureData.objects.contained_in(
                    self.exposure_model_id, region_constraint, offset,
                    block_size)

            tf_args = ([self.job.id,
                        assets, self.hazard_getter, self.hazard_id] +
                        output_containers + calculator_parameters)

            yield  tf_args

    def export(self, *args, **kwargs):
        """
        If requested by the user, automatically export all result artifacts to
        the specified format. (NOTE: The only export format supported at the
        moment is NRML XML.

        :returns:
            A list of the export filenames, including the absolute path to each
            file.
        """

        exported_files = []
        with logs.tracing('exports'):

            if 'exports' in kwargs and 'xml' in kwargs['exports']:
                exported_files = sum([
                    export.risk.export(output.id, self.rc.export_dir)
                    for output in export.core.get_outputs(self.job.id)], [])

                for exp_file in exported_files:
                    logs.LOG.debug('exported %s' % exp_file)
        return exported_files

    def hazard_id(self):
        """
        :returns: The ID of the output container of the hazard used
        for this risk calculation. E.g. an `openquake.db.models.HazardCurve'

        :raises: `RuntimeError` if the hazard associated with the
        current risk calculation is not suitable to be used with this
        calculator
        """

        # Calculator must override this to select from the hazard
        # output the proper hazard output container
        raise NotImplementedError

    @property
    def hazard_getter(self):
        """
        :returns: a key for the dict
        `:var:openquake.calculators.risk.hazard_getters.HAZARD_GETTERS'
        to get the hazard getter used by the calculator.
        """
        raise NotImplementedError

    @property
    def rc(self):
        """
        A shorter and more convenient way of accessing the
        :class:`~openquake.db.models.RiskCalculation`.
        """
        return self.job.risk_calculation

    @property
    def calculator_parameters(self):
        """
        The specific calculation parameters passed as args to the
        celery task function. Calculators should override this to
        provide custom arguments to its celery task
        """
        return []

    def _store_exposure(self):
        """Load exposure assets and write them to database."""
        [exposure_model_input] = models.inputs4rcalc(
            self.rc, input_type='exposure')

        # If this was an existing model, it was already parsed and should be in
        # the DB.
        if models.ExposureModel.objects.filter(
                input=exposure_model_input).exists():
            return exposure_model_input.exposuremodel

        with logs.tracing('storing exposure'):
            path = os.path.join(self.rc.base_path, exposure_model_input.path)
            exposure_stream = parsers.ExposureModelParser(path)
            writer = exposure_writer.ExposureDBWriter(exposure_model_input)
            writer.serialize(exposure_stream)
        return writer.model

    def _initialize_progress(self):
        """Record the total/completed number of work items.

        This is needed for the purpose of providing an indication of progress
        to the end user."""
        stats.pk_set(self.job.id, "lvr", 0)
        stats.pk_set(self.job.id, "nrisk_total", self.assets_nr)
        stats.pk_set(self.job.id, "nrisk_done", 0)

    def store_risk_model(self):
        """Load and store vulnerability model. It could be overriden
        to load fragility models or multiple vulnerability models"""

        store_risk_model(self.rc, "vulnerability")

    def create_outputs(self):
        """
        Create outputs container objects (e.g. LossCurve, Output).

        Derived classes should override this to create containers for
        storing objects other than LossCurves, LossMaps

        The default behavior is to create a loss curve and loss maps
        output.

        :return a list of int (id of containers) or dict (poe->int)
        """

        job = self.job

        # add loss curve containers
        loss_curve_id = models.LossCurve.objects.create(
            output=models.Output.objects.create_output(
                job, "Loss Curve set", "loss_curve")).pk

        loss_map_ids = dict()

        for poe in self.job.risk_calculation.conditional_loss_poes:
            loss_map_ids[poe] = models.LossMap.objects.create(
                 output=models.Output.objects.create_output(
                     self.job,
                     "Loss Map Set with poe %s" % poe,
                     "loss_map"),
                     poe=poe).pk
        return [loss_curve_id, loss_map_ids]


def hazard_getter(hazard_getter_name, hazard_id, *args):
    """
    Initializes and returns an hazard getter
    """
    return hazard_getters.HAZARD_GETTERS[hazard_getter_name](hazard_id, *args)


def fetch_vulnerability_model(job_id, retrofitted=False):
    """
    Utility method to use in a celery task to get a vulnerability
    model suitable to be used with Risklib.

    :param int job_id: The ID of the current job

    :param bool retrofitted: True if a retrofitted vulnerability model
    should be returned
    """

    if retrofitted:
        input_type = "vulnerability_retrofitted"
    else:
        input_type = "vulnerability"

    return models.OqJob.objects.get(pk=job_id).risk_calculation.model(
        input_type).to_risklib()


def write_loss_curve(loss_curve_id, asset_output):
    """
    Stores and returns a :class:`openquake.db.models.LossCurveData`
    where the data are got by `asset_output` and the
    :class:`openquake.db.models.LossCurve` output container is
    identified by `loss_curve_id`.

    :param int loss_curve_id: the ID of the output container

    :param asset_output: an instance of
    :class:`risklib.models.output.ClassicalOutput` or of
    :class:`risklib.models.output.ProbabilisticEventBasedOutput`
    returned by risklib
    """
    return models.LossCurveData.objects.create(
        loss_curve_id=loss_curve_id,
        asset_ref=asset_output.asset.asset_ref,
        location=asset_output.asset.site,
        poes=asset_output.loss_curve.y_values,
        losses=asset_output.loss_curve.x_values,
        loss_ratios=asset_output.loss_ratio_curve.x_values)


def write_loss_map(loss_map_ids, asset_output):
    """
    Create :class:`openquake.db.models.LossMapData` objects where the
    data are got by `asset_output` and the
    :class:`openquake.db.models.LossMap` output containers are got by
    `loss_map_ids`.

    :param dict loss_map_ids: A dictionary storing that links poe to
    :class:`openquake.db.models.LossMap` output container

    :param asset_output: an instance of
    :class:`risklib.models.output.ClassicalOutput` or of
    :class:`risklib.models.output.ProbabilisticEventBasedOutput`
    """

    for poe, loss in asset_output.conditional_losses.items():
        models.LossMapData.objects.create(
            loss_map_id=loss_map_ids[poe],
            asset_ref=asset_output.asset.asset_ref,
            value=loss,
            std_dev=None,
            location=asset_output.asset.site)


@db.transaction.commit_on_success
def update_aggregate_losses(curve_id, losses):
    """
    Update an aggregate loss curve with new `losses` (that will be
    added)

    :type losses: numpy array
    """

    # to avoid race conditions we lock the table
    query = """
      SELECT * FROM riskr.aggregate_loss_curve_data WHERE
      loss_curve_id = %s FOR UPDATE
    """

    [curve_data] = models.AggregateLossCurveData.objects.raw(query, [curve_id])

    if curve_data.losses:
        curve_data.losses = losses + curve_data.losses
    else:
        curve_data.losses = losses

    curve_data.save()


def write_bcr_distribution(bcr_distribution_id, asset_output):
    """
    Create a new :class:`openquake.db.models.BCRDistributionData` from
    `asset_output` and links it to the output container identified by
    `bcr_distribution_id`.

    :param int bcr_distribution_id: the ID of
    :class:`openquake.db.models.BCRDistribution` instance that holds
    the BCR map
    :param asset_output: an instance of
    :class:`risklib.models.output.BCROutput` that holds BCR data for a
    specific asset
    """
    models.BCRDistributionData.objects.create(
        bcr_distribution_id=bcr_distribution_id,
        asset_ref=asset_output.asset.asset_ref,
        average_annual_loss_original=asset_output.eal_original,
        average_annual_loss_retrofitted=asset_output.eal_retrofitted,
        bcr=asset_output.bcr,
        location=asset_output.asset.site)


def store_risk_model(rc, input_type):
    """
    Parse and store :class:`openquake.db.models.VulnerabilityModel` and
    :class:`openquake.db.models.VulnerabilityFunction`.

    :param str input_type: the input type of the
    :class:`openquake.db.models.Input` object which provides the risk models

    :param rc: the current :class:`openquake.db.models.RiskCalculation`
    instance
    """
    [vulnerability_input] = models.inputs4rcalc(rc.id, input_type=input_type)

    for record in parsers.VulnerabilityModelParser(
            vulnerability_input.path):
        vulnerability_model, _ = (
            models.VulnerabilityModel.objects.get_or_create(
                owner=vulnerability_input.owner,
                input=vulnerability_input,
                imt=record['IMT'], imls=record['IML'],
                name=record['vulnerabilitySetID'],
                asset_category=record['assetCategory'],
                loss_category=record['lossCategory']))

        models.VulnerabilityFunction.objects.create(
            vulnerability_model=vulnerability_model,
            taxonomy=record['ID'],
            prob_distribution=record['probabilisticDistribution'],
            covs=record['coefficientsVariation'],
            loss_ratios=record['lossRatio'])<|MERGE_RESOLUTION|>--- conflicted
+++ resolved
@@ -25,15 +25,7 @@
 from openquake.utils import config
 from openquake.db import models
 from openquake.calculators import base
-<<<<<<< HEAD
-from openquake.export import (
-    core as export_core, risk as risk_export)
-from openquake.utils import tasks
-=======
 from openquake import export
-from openquake.parser import risk
-
->>>>>>> cc6ab4ba
 from openquake.utils import stats
 from openquake.calculators.risk import hazard_getters
 from nrml.risk import parsers
