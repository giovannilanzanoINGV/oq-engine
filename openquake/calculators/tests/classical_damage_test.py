# -*- coding: utf-8 -*-
# vim: tabstop=4 shiftwidth=4 softtabstop=4
#
# Copyright (C) 2015-2017 GEM Foundation
#
# OpenQuake is free software: you can redistribute it and/or modify it
# under the terms of the GNU Affero General Public License as published
# by the Free Software Foundation, either version 3 of the License, or
# (at your option) any later version.
#
# OpenQuake is distributed in the hope that it will be useful,
# but WITHOUT ANY WARRANTY; without even the implied warranty of
# MERCHANTABILITY or FITNESS FOR A PARTICULAR PURPOSE.  See the
# GNU Affero General Public License for more details.
#
# You should have received a copy of the GNU Affero General Public License
# along with OpenQuake. If not, see <http://www.gnu.org/licenses/>.

from nose.plugins.attrib import attr

from openquake.qa_tests_data.classical_damage import (
    case_1, case_2, case_1a, case_1b, case_1c, case_2a, case_2b, case_3a,
    case_4a, case_4b, case_4c, case_5a, case_6a, case_6b, case_7a, case_7b,
    case_7c, case_8a)
from openquake.commonlib.oqvalidation import OqParam
from openquake.calculators.tests import CalculatorTestCase
from openquake.calculators.classical_damage import ClassicalDamageCalculator

import numpy

aae = numpy.testing.assert_almost_equal


class ClassicalDamageCase1TestCase(CalculatorTestCase):

    @attr('qa', 'risk', 'classical_damage')
    def test_continuous(self):
        out = self.run_calc(case_1.__file__, 'job_continuous.ini',
                            exports='csv')
        [fname] = out['damages-rlzs', 'csv']
        self.assertEqualFiles('expected/damage_continuous.csv', fname)

    @attr('qa', 'risk', 'classical_damage')
    def test_discrete(self):
        out = self.run_calc(case_1.__file__, 'job_discrete.ini',
                            exports='csv')
        [fname] = out['damages-rlzs', 'csv']
        self.assertEqualFiles('expected/damage_discrete.csv', fname)

    @attr('qa', 'risk', 'classical_damage')
    def test_interpolation(self):
        out = self.run_calc(case_1.__file__, 'job_interpolation.ini',
                            exports='csv')
        [fname] = out['damages-rlzs', 'csv']
        self.assertEqualFiles('expected/damage_interpolation.csv', fname)


# tests with no damage limit
class ClassicalDamageCase2TestCase(CalculatorTestCase):

    @attr('qa', 'risk', 'classical_damage')
    def test_continuous(self):
        out = self.run_calc(case_2.__file__, 'job_continuous.ini',
                            exports='csv')
        [fname] = out['damages-rlzs', 'csv']
        self.assertEqualFiles('expected/damage_continuous.csv', fname)

    @attr('qa', 'risk', 'classical_damage')
    def test_discrete(self):
        out = self.run_calc(case_2.__file__, 'job_discrete.ini',
                            exports='csv')
        [fname] = out['damages-rlzs', 'csv']
        self.assertEqualFiles('expected/damage_discrete.csv', fname)

    @attr('qa', 'risk', 'classical_damage')
    def test_interpolation(self):
        out = self.run_calc(case_2.__file__, 'job_interpolation.ini',
                            exports='csv')
        [fname] = out['damages-rlzs', 'csv']
        self.assertEqualFiles('expected/damage_interpolation.csv', fname)


class ClassicalDamageTestCase(CalculatorTestCase):

    def check(self, case):
        out = self.run_calc(
            case.__file__, 'job_haz.ini,job_risk.ini', exports='csv')
        [fname] = out['damages-rlzs', 'csv']
        self.assertEqualFiles('expected/damages.csv', fname)

    @attr('qa', 'risk', 'classical_damage')
    def test_case_1a(self):
        self.run_calc(case_1a.__file__, 'job_haz.ini,job_risk.ini')
        damages = tuple(self.calc.datastore['damages-rlzs'][0, 0])
        aae(damages, [0.971702, 0.00488098, 0.0067176, 0.005205, 0.0114946], 6)

    @attr('qa', 'risk', 'classical_damage')
    def test_case_1b(self):
        self.run_calc(case_1b.__file__, 'job_haz.ini,job_risk.ini')
        damages = tuple(self.calc.datastore['damages-rlzs'][0, 0])
        aae(damages, [0.98269, 0.001039, 0.0028866, 0.0032857, 0.01009], 5)

    @attr('qa', 'risk', 'classical_damage')
    def test_case_1c(self):
        self.run_calc(case_1c.__file__, 'job_haz.ini,job_risk.ini')
        damages = tuple(self.calc.datastore['damages-rlzs'][0, 0])
        expected = [0.971993, 0.0047832, 0.006618, 0.0051539, 0.0114523]
        aae(damages, expected, 5)

    @attr('qa', 'risk', 'classical_damage')
    def test_case_2a(self):
        self.run_calc(case_2a.__file__, 'job_haz.ini,job_risk.ini')
        damages = tuple(self.calc.datastore['damages-rlzs'][0, 0])
        aae(damages, (0.97072, 0.004527, 0.008484, 0.0052885, 0.010976), 5)

    @attr('qa', 'risk', 'classical_damage')
    def test_case_2b(self):
        self.run_calc(case_2b.__file__, 'job_haz.ini,job_risk.ini')
        damages = tuple(self.calc.datastore['damages-rlzs'][0, 0])
        aae(damages, [0.970740, 0.004517, 0.00847858, 0.0052878, 0.0109759], 5)

    @attr('qa', 'risk', 'classical_damage')
    def test_case_3a(self):
        self.run_calc(case_3a.__file__, 'job_haz.ini,job_risk.ini')
        damages = tuple(self.calc.datastore['damages-rlzs'][0, 0])
        aae(damages, [0.972491, 0.008021, 0.010599, 0.0057342, 0.0031543], 5)

    @attr('qa', 'risk', 'classical_damage')
    def test_case_4a(self):
        self.run_calc(case_4a.__file__, 'job_haz.ini,job_risk.ini')
        damages = tuple(self.calc.datastore['damages-rlzs'][0, 0])
        aae(damages, [0.970851, 0.0044304, 0.00841, 0.00529, 0.01102], 5)

    @attr('qa', 'risk', 'classical_damage')
    def test_case_4b(self):
        self.run_calc(case_4b.__file__, 'job_haz.ini,job_risk.ini')
        damages = tuple(self.calc.datastore['damages-rlzs'][0, 0])
        aae(damages, [0.108756, 0.044266, 0.138326, 0.14414, 0.564511], 5)

    @attr('qa', 'risk', 'classical_damage')
    def test_case_4c(self):
        self.run_calc(case_4c.__file__, 'job_haz.ini,job_risk.ini')
        damages = tuple(self.calc.datastore['damages-rlzs'][0, 0])
        aae(damages, [0.108756, 0.044266, 0.138326, 0.14414, 0.564511], 5)

    @attr('qa', 'risk', 'classical_damage')
    def test_case_5a(self):
        self.run_calc(case_5a.__file__, 'job_haz.ini,job_risk.ini')
        damages = tuple(self.calc.datastore['damages-rlzs'][0, 0])
        aae(damages, [4.85426, 0.02215, 0.042048, 0.02643, 0.055113], 5)

    @attr('qa', 'risk', 'classical_damage')
    def test_case_6a(self):
        # this is a tricky test where the region_constraint discards an asset
        # so the risk sites are different from the hazard sites
        self.check(case_6a)

    @attr('qa', 'risk', 'classical_damage')
    def test_case_6b(self):
        self.check(case_6b)

    @attr('qa', 'risk', 'classical_damage')
    def test_case_7a(self):
        self.check(case_7a)

    @attr('qa', 'risk', 'classical_damage')
    def test_case_7b(self):
        self.check(case_7b)

    @attr('qa', 'risk', 'classical_damage')
    def test_case_7c(self):
        self.check(case_7c)

    @attr('qa', 'risk', 'classical_damage')
    def test_case_8a(self):
        out = self.run_calc(
            case_8a.__file__, 'job_haz.ini,job_risk.ini', exports='csv')
        f1, f2 = out['damages-rlzs', 'csv']
        self.assertEqualFiles(
<<<<<<< HEAD
            'expected/damages-rlzs-SadighEtAl1997().csv', f1)
        self.assertEqualFiles(
            'expected/damages-rlzs-AkkarBommer2010().csv', f2)
=======
            'expected/damages-rlzs-AkkarBommer2010().csv', f2)
        self.assertEqualFiles(
            'expected/damages-rlzs-SadighEtAl1997().csv', f1)
>>>>>>> a79fcecf

    @attr('qa', 'risk', 'classical_damage')
    def test_poe_1(self):
        oq = object.__new__(OqParam)
        oq.hazard_imtls = {'PGA': [0.00001, 0.0001, 0.001, 0.002, 0.01, 0.05]}
        curves_by_trt_gsim = {
            (0, 0): {'PGA': numpy.array([1, 0.99, 0.95, 0.9, 0.6, 0.1])}}
        with self.assertRaises(ValueError):
            ClassicalDamageCalculator(oq).check_poes(curves_by_trt_gsim)<|MERGE_RESOLUTION|>--- conflicted
+++ resolved
@@ -177,15 +177,9 @@
             case_8a.__file__, 'job_haz.ini,job_risk.ini', exports='csv')
         f1, f2 = out['damages-rlzs', 'csv']
         self.assertEqualFiles(
-<<<<<<< HEAD
-            'expected/damages-rlzs-SadighEtAl1997().csv', f1)
-        self.assertEqualFiles(
-            'expected/damages-rlzs-AkkarBommer2010().csv', f2)
-=======
             'expected/damages-rlzs-AkkarBommer2010().csv', f2)
         self.assertEqualFiles(
             'expected/damages-rlzs-SadighEtAl1997().csv', f1)
->>>>>>> a79fcecf
 
     @attr('qa', 'risk', 'classical_damage')
     def test_poe_1(self):
