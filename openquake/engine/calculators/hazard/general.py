# -*- coding: utf-8 -*-
# vim: tabstop=4 shiftwidth=4 softtabstop=4

# Copyright (c) 2010-2014, GEM Foundation.
#
# OpenQuake is free software: you can redistribute it and/or modify it
# under the terms of the GNU Affero General Public License as published
# by the Free Software Foundation, either version 3 of the License, or
# (at your option) any later version.
#
# OpenQuake is distributed in the hope that it will be useful,
# but WITHOUT ANY WARRANTY; without even the implied warranty of
# MERCHANTABILITY or FITNESS FOR A PARTICULAR PURPOSE.  See the
# GNU General Public License for more details.
#
# You should have received a copy of the GNU Affero General Public License
# along with OpenQuake.  If not, see <http://www.gnu.org/licenses/>.

"""Common code for the hazard calculators."""

import os
import random
import itertools
import collections
from operator import attrgetter

import numpy

from openquake.hazardlib.imt import from_string

# FIXME: one must import the engine before django to set DJANGO_SETTINGS_MODULE
from openquake.engine.db import models
from django.db import transaction

from openquake.nrmllib import parsers as nrml_parsers
from openquake.nrmllib.risk import parsers

from openquake.commonlib import logictree, source
from openquake.commonlib.general import split_in_blocks, distinct

from openquake.engine.input import exposure
from openquake.engine import logs
from openquake.engine import writer
from openquake.engine.calculators import base
from openquake.engine.calculators.post_processing import mean_curve
from openquake.engine.calculators.post_processing import quantile_curve
from openquake.engine.calculators.post_processing import (
    weighted_quantile_curve
)
from openquake.engine.export import core as export_core
from openquake.engine.export import hazard as hazard_export
from openquake.engine.performance import EnginePerformanceMonitor
from openquake.engine.utils import tasks

#: Maximum number of hazard curves to cache, for selects or inserts
CURVE_CACHE_SIZE = 100000

QUANTILE_PARAM_NAME = "QUANTILE_LEVELS"
POES_PARAM_NAME = "POES"
# Dilation in decimal degrees (http://en.wikipedia.org/wiki/Decimal_degrees)
# 1e-5 represents the approximate distance of one meter at the equator.
DILATION_ONE_METER = 1e-5
 # the following is quite arbitrary, it gives output weights that I like (MS)
NORMALIZATION_FACTOR = 1E-4


class InputWeightLimit(Exception):
    pass


class OutputWeightLimit(Exception):
    pass


def store_site_model(job, site_model_source):
    """Invoke site model parser and save the site-specified parameter data to
    the database.

    :param job:
        The job that is loading this site_model_source
    :param site_model_source:
        Filename or file-like object containing the site model XML data.
    :returns:
        `list` of ids of the newly-inserted `hzrdi.site_model` records.
    """
    parser = nrml_parsers.SiteModelParser(site_model_source)
    data = [models.SiteModel(vs30=node.vs30,
                             vs30_type=node.vs30_type,
                             z1pt0=node.z1pt0,
                             z2pt5=node.z2pt5,
                             location=node.wkt,
                             job_id=job.id)
            for node in parser.parse()]
    return writer.CacheInserter.saveall(data)


def all_equal(obj, value):
    """
    :param obj: a numpy array or something else
    :param value: a numeric value
    :returns: a boolean
    """
    eq = (obj == value)
    if isinstance(eq, numpy.ndarray):
        return eq.all()
    else:
        return eq


@tasks.oqtask
def filter_and_split_sources(job_id, task_no, sources, sitecol):
    """
    Filter and split a list of hazardlib sources.

    :param int job_id: ID of the current job
    :param int task_no: ordinal of the current task
    :param list sources: the original sources
    :param sitecol: a :class:`openquake.hazardlib.site.SiteCollection` instance
    """
    hc = models.HazardCalculation.objects.get(oqjob=job_id)
    discr = hc.area_source_discretization
    maxdist = hc.maximum_distance
    srcs = []
    for src in sources:
        sites = src.filter_sites_by_distance_to_source(maxdist, sitecol)
        if sites is not None:
            for ss in source.split_source(src, discr):
                srcs.append(ss)
    return srcs


class AllSources(object):
    """
    A container for sources of different tectonic region types.
    The `split` method yields pairs (trt_model, block-of-sources).
    """
    def __init__(self):
        self.sources = []
        self.weight = {}
        self.trt_model = {}

    def append(self, src, weight, trt_model):
        """
        Collect a source, together with its weight and trt_model.
        """
        self.sources.append(src)
        self.weight[src] = weight
        self.trt_model[src] = trt_model

    def split(self, hint):
        """
        Split the sources in a number of blocks close to the given `hint`.

        :param int hint: hint for the number of blocks
        """
        if self.sources:
            for block in split_in_blocks(
                    self.sources, hint,
                    self.weight.__getitem__,
                    self.trt_model.__getitem__):
                trt_model = self.trt_model[block[0]]
                yield trt_model, block

    def get_total_weight(self):
        """
        Return the total weight of the sources
        """
        return sum(self.weight.itervalues())


class BaseHazardCalculator(base.Calculator):
    """
    Abstract base class for hazard calculators. Contains a bunch of common
    functionality, like initialization procedures.
    """

    def __init__(self, job):
        super(BaseHazardCalculator, self).__init__(job)
        # a dictionary trt_model_id -> num_ruptures
        self.num_ruptures = collections.defaultdict(int)
        # now a dictionary (trt_model_id, gsim) -> poes
        self.curves = {}

    @property
    def hc(self):
        """
        A shorter and more convenient way of accessing the
        :class:`~openquake.engine.db.models.HazardCalculation`.
        """
        return self.job.hazard_calculation

    @EnginePerformanceMonitor.monitor
    def process_sources(self):
        """
        Filter and split the sources in parallel.
        Return the list of processed sources.
        """
        self.all_sources = AllSources()
        self.job.is_running = True
        self.job.save()
        num_models = len(self.source_collector)
        for i, trt_model_id in enumerate(sorted(self.source_collector), 1):
            trt_model = models.TrtModel.objects.get(pk=trt_model_id)
            sc = self.source_collector[trt_model_id]
            # NB: the filtering of the sources by site is slow, so it is
            # done in parallel
            sm_lt_path = tuple(trt_model.lt_model.sm_lt_path)
            logs.LOG.progress(
                '[%d of %d] Filtering/splitting %d source(s) for '
                'sm_lt_path=%s, TRT=%s, model=%s', i, num_models,
                len(sc.sources), sm_lt_path, trt_model.tectonic_region_type,
                trt_model.lt_model.sm_name)
            if len(sc.sources) > self.concurrent_tasks:
                # filter in parallel
                sc.sources = tasks.apply_reduce(
                    filter_and_split_sources,
                    (self.job.id, sc.sources, self.hc.site_collection),
                    list.__add__, [], self.concurrent_tasks)
            else:  # few sources
                # filter sequentially on a single core
                sc.sources = filter_and_split_sources.task_func(
                    self.job.id, 0, sc.sources, self.hc.site_collection)
            sc.sources.sort(key=attrgetter('source_id'))
            if not sc.sources:
                logs.LOG.warn(
                    'Could not find sources close to the sites in %s '
                    'sm_lt_path=%s, maximum_distance=%s km',
                    trt_model.lt_model.sm_name, sm_lt_path,
                    self.hc.maximum_distance)
                continue
            for src in sc.sources:
                self.all_sources.append(
                    src, sc.update_num_ruptures(src), trt_model)
            trt_model.num_sources = len(sc.sources)
            trt_model.num_ruptures = sc.num_ruptures
            trt_model.save()
        return self.all_sources.get_total_weight()

    def task_arg_gen(self):
        """
        Loop through realizations and sources to generate a sequence of
        task arg tuples. Each tuple of args applies to a single task.
        Yielded results are of the form
        (job_id, site_collection, sources, trt_model_id, gsims).
        """
        if self._task_args:
            # the method was already called and the arguments generated
            for args in self._task_args:
                yield args
            return
        sitecol = self.hc.site_collection
        task_no = 0
        tot_sources = 0
        for trt_model, block in self.all_sources.split(self.concurrent_tasks):
            args = (self.job.id, sitecol, block, trt_model.id)
            self._task_args.append(args)
            yield args
            tot_sources += len(block)
            task_no += 1
            logs.LOG.info('Submitting task #%d, %d source(s), weight=%d',
                          task_no, len(block), block.weight)
        logs.LOG.info('Processed %d sources for %d TRTs',
                      tot_sources, len(self.source_collector))

    def task_completed(self, result):
        """
        Simply call the method `agg_curves`.

        :param result: the result of the .core_calc_task
        """
        self.agg_curves(self.curves, result)

    @EnginePerformanceMonitor.monitor
    def agg_curves(self, acc, result):
        """
        This is used to incrementally update hazard curve results by combining
        an initial value with some new results. (Each set of new results is
        computed over only a subset of seismic sources defined in the
        calculation model.)

        :param acc:
            A dictionary of curves
        :param result:
            A dictionary `{trt_model_id: (curves_by_gsim, bbs)}`.
            `curves_by_gsim` is a list of pairs `(gsim, curves_by_imt)`
            where `curves_by_imt` is a list of 2-D numpy arrays
            representing the new results which need to be combined
            with the current value. These should be the same shape as
            `acc[tr_model_id, gsim][j]` where `gsim` is the GSIM
            name and `j` is the IMT ordinal.
        """
<<<<<<< HEAD
        curves_by_gsim, trt_model_id, bbs = result
        for gsim, probs in curves_by_gsim:
            pnes = []
            for prob, zero in itertools.izip(probs, self.zeros):
                pnes.append(1 - (zero if all_equal(prob, 0) else prob))
            pnes1 = numpy.array(pnes)
            pnes2 = 1 - acc.get((trt_model_id, gsim), self.zeros)
            acc[trt_model_id, gsim] = 1 - pnes1 * pnes2

        if self.hc.poes_disagg:
            for bb in bbs:
                self.bb_dict[bb.lt_model_id, bb.site_id].update_bb(bb)
=======
        for trt_model_id, (curves_by_gsim, bbs) in result.iteritems():
            for gsim, probs in curves_by_gsim:
                pnes = []
                for prob, zero in itertools.izip(probs, self.zeros):
                    pnes.append(1 - (zero if all_equal(prob, 0) else prob))
                pnes1 = numpy.array(pnes)
                pnes2 = 1 - acc.get((trt_model_id, gsim), self.zeros)
                acc[trt_model_id, gsim] = 1 - pnes1 * pnes2

            if self.hc.poes_disagg:
                for bb in bbs:
                    self.bb_dict[bb.lt_model_id, bb.site_id].update_bb(bb)
>>>>>>> 0143cd93

        return acc

    def _get_realizations(self):
        """
        Get all of the logic tree realizations for this calculation.
        """
        return models.LtRealization.objects\
            .filter(lt_model__hazard_calculation=self.hc).order_by('id')

    def pre_execute(self):
        """
        Initialize risk models, site model and sources
        """
        self.parse_risk_models()
        self.initialize_site_model()
        self.initialize_sources()

        # The input weight is given by the number of ruptures generated
        # by the sources; for point sources however a corrective factor
        # given by the parameter `point_source_weight` is applied
        input_weight = self.process_sources()

        self.imtls = self.hc.intensity_measure_types_and_levels
        n_sites = len(self.hc.site_collection)
        if self.imtls:
            n_imts = float(len(self.imtls))
            n_levels = sum(len(lvls) for lvls in self.imtls.itervalues()
                           ) / n_imts
            self.zeros = numpy.array(
                [numpy.zeros((n_sites, len(self.imtls[imt])))
                 for imt in sorted(self.imtls)])
            self.ones = [numpy.zeros(len(self.imtls[imt]), dtype=float)
                         for imt in sorted(self.imtls)]
            logs.LOG.info('%d IMT, %s level(s) and %d site(s)',
                          n_imts, n_levels, n_sites)
        else:
            n_imts = len(self.hc.intensity_measure_types)
            n_levels = 0

        # The output weight is a pure number which is proportional to the size
        # of the expected output of the calculator. For classical and disagg
        # calculators it is given by
        # n_sites * n_realizations * n_imts * n_levels;
        # for the event based calculator is given by n_sites * n_realizations
        # * n_levels * n_imts * (n_ses * investigation_time) / 10000
        max_realizations = self.get_max_realizations()
        output_weight = n_sites * n_imts * max_realizations
        if 'EventBased' in self.__class__.__name__:
            total_time = (self.hc.investigation_time *
                          self.hc.ses_per_logic_tree_path)
            output_weight *= total_time * NORMALIZATION_FACTOR
        else:
            output_weight *= n_levels

        logs.LOG.info('Total weight of the sources=%s', input_weight)
        logs.LOG.info('Expected output size=%s', output_weight)
        with transaction.commit_on_success(using='job_init'):
            models.JobInfo.objects.create(
                oq_job=self.job,
                num_sites=n_sites,
                num_realizations=max_realizations,
                num_imts=n_imts,
                num_levels=n_levels,
                input_weight=input_weight,
                output_weight=output_weight)
        self.check_limits(input_weight, output_weight)
        return input_weight, output_weight

    def check_limits(self, input_weight, output_weight):
        """
        Compute the total weight of the source model and the expected
        output size and compare them with the parameters max_input_weight
        and max_output_weight in openquake.cfg; if the parameters are set
        """
        if (self.max_input_weight and
                input_weight > self.max_input_weight):
            raise InputWeightLimit(
                'A limit of %d on the maximum source model weight was set. '
                'The weight of your model is %d. Please reduce your model '
                'or raise the parameter max_input_weight in openquake.cfg'
                % (self.max_input_weight, input_weight))
        elif self.max_output_weight and output_weight > self.max_output_weight:
            raise OutputWeightLimit(
                'A limit of %d on the maximum output weight was set. '
                'The weight of your output is %d. Please reduce the number '
                'of sites, the number of IMTs, the number of realizations '
                'or the number of stochastic event sets; otherwise, '
                'raise the parameter max_output_weight in openquake.cfg'
                % (self.max_input_weight, input_weight))

    def post_execute(self):
        """Inizialize realizations"""
        self.initialize_realizations()
        if self.curves:
            # must be called after the realizations are known
            self.save_hazard_curves()

    @EnginePerformanceMonitor.monitor
    def initialize_sources(self):
        """
        Parse source models and validate source logic trees. It also
        filters the sources far away and apply uncertainties to the
        relevant ones. Notice that sources are automatically split.

        :returns:
            a list with the number of sources for each source model
        """
        logs.LOG.progress("initializing sources")
        self.source_model_lt = logictree.SourceModelLogicTree.from_hc(self.hc)
        sm_paths = distinct(self.source_model_lt)
        nrml_to_hazardlib = source.NrmlHazardlibConverter(
            self.hc.investigation_time,
            self.hc.rupture_mesh_spacing,
            self.hc.width_of_mfd_bin,
            self.hc.area_source_discretization,
        )
        # define an ordered dictionary trt_model_id -> SourceCollector
        self.source_collector = collections.OrderedDict()
        for i, (sm, weight, smpath) in enumerate(sm_paths):
            fname = os.path.join(self.hc.base_path, sm)
            apply_unc = self.source_model_lt.make_apply_uncertainties(smpath)
            source_collectors = source.parse_source_model(
                fname, nrml_to_hazardlib, apply_unc)
            trts = [sc.trt for sc in source_collectors]

            self.source_model_lt.tectonic_region_types.update(trts)
            lt_model = models.LtSourceModel.objects.create(
                hazard_calculation=self.hc, sm_lt_path=smpath, ordinal=i,
                sm_name=sm, weight=weight)
            if self.hc.inputs.get('gsim_logic_tree'):  # check TRTs
                gsims_by_trt = lt_model.make_gsim_lt(trts).values
            else:
                gsims_by_trt = {}

            # save TrtModels for each tectonic region type
            for sc in source_collectors:
                # NB: the source_collectors are ordered by number of sources
                # and lexicographically, so the models are in the right order
                trt_model_id = models.TrtModel.objects.create(
                    lt_model=lt_model,
                    tectonic_region_type=sc.trt,
                    num_sources=len(sc.sources),
                    num_ruptures=sc.num_ruptures,
                    min_mag=sc.min_mag,
                    max_mag=sc.max_mag,
                    gsims=gsims_by_trt.get(sc.trt, [])).id
                self.source_collector[trt_model_id] = sc

    @EnginePerformanceMonitor.monitor
    def parse_risk_models(self):
        """
        If any risk model is given in the hazard calculation, the
        computation will be driven by risk data. In this case the
        locations will be extracted from the exposure file (if there
        is one) and the imt (and levels) will be extracted from the
        vulnerability model (if there is one)
        """
        hc = self.hc
        if hc.vulnerability_models:
            logs.LOG.progress("parsing risk models")

            hc.intensity_measure_types_and_levels = dict()
            hc.intensity_measure_types = list()

            for vf in hc.vulnerability_models:
                intensity_measure_types_and_levels = dict(
                    (record['IMT'], record['IML']) for record in
                    parsers.VulnerabilityModelParser(vf))

                for imt, levels in \
                        intensity_measure_types_and_levels.items():
                    if (imt in hc.intensity_measure_types_and_levels and
                        (set(hc.intensity_measure_types_and_levels[imt]) -
                         set(levels))):
                        logs.LOG.warning(
                            "The same IMT %s is associated with "
                            "different levels" % imt)
                    else:
                        hc.intensity_measure_types_and_levels[imt] = levels

                hc.intensity_measure_types.extend(
                    intensity_measure_types_and_levels)

            # remove possible duplicates
            if hc.intensity_measure_types is not None:
                hc.intensity_measure_types = list(set(
                    hc.intensity_measure_types))
            hc.save()
            logs.LOG.info("Got IMT and levels "
                          "from vulnerability models: %s - %s" % (
                              hc.intensity_measure_types_and_levels,
                              hc.intensity_measure_types))

        if 'fragility' in hc.inputs:
            hc.intensity_measure_types_and_levels = dict()
            hc.intensity_measure_types = list()

            parser = iter(parsers.FragilityModelParser(
                hc.inputs['fragility']))
            hc = self.hc

            fragility_format, _limit_states = parser.next()

            if (fragility_format == "continuous" and
                    hc.calculation_mode != "scenario"):
                raise NotImplementedError(
                    "Getting IMT and levels from "
                    "a continuous fragility model is not yet supported")

            hc.intensity_measure_types_and_levels = dict(
                (iml['IMT'], iml['imls'])
                for _taxonomy, iml, _params, _no_damage_limit in parser)
            hc.intensity_measure_types.extend(
                hc.intensity_measure_types_and_levels)
            hc.save()

        if 'exposure' in hc.inputs:
            with logs.tracing('storing exposure'):
                exposure.ExposureDBWriter(
                    self.job).serialize(
                    parsers.ExposureModelParser(hc.inputs['exposure']))

    @EnginePerformanceMonitor.monitor
    def initialize_site_model(self):
        """
        Populate the hazard site table.

        If a site model is specified in the calculation configuration,
        parse it and load it into the `hzrdi.site_model` table.
        """
        logs.LOG.progress("initializing sites")
        self.hc.points_to_compute(save_sites=True)

        site_model_inp = self.hc.site_model
        if site_model_inp:
            store_site_model(self.job, site_model_inp)

    def get_max_realizations(self):
        """
        Return the number of realizations that will be generated.
        In the event based case such number can be over-estimated,
        if the method is called in the pre_execute phase, because
        some tectonic region types may have no occurrencies. The
        number is correct if the method is called in the post_execute
        phase.
        """
        if self.hc.number_of_logic_tree_samples:
            return self.hc.number_of_logic_tree_samples
        gsim_lt_dict = {}  # gsim_lt per source model logic tree path
        for sm, weight, sm_lt_path in self.source_model_lt:
            lt_model = models.LtSourceModel.objects.get(
                hazard_calculation=self.hc, sm_lt_path=sm_lt_path)
            if not sm_lt_path in gsim_lt_dict:
                gsim_lt_dict[sm_lt_path] = lt_model.make_gsim_lt()
        return sum(gsim_lt.get_num_paths()
                   for gsim_lt in gsim_lt_dict.itervalues())

    def initialize_realizations(self):
        """
        Create records for the `hzrdr.lt_realization`.

        This function works either in random sampling mode (when lt_realization
        models get the random seed value) or in enumeration mode (when weight
        values are populated). In both cases we record the logic tree paths
        for both trees in the `lt_realization` record, as well as ordinal
        number of the realization (zero-based).
        """
        logs.LOG.progress("initializing realizations")
        num_samples = self.hc.number_of_logic_tree_samples
        gsim_lt_dict = {}  # gsim_lt per source model logic tree path
        for idx, (sm, weight, sm_lt_path) in enumerate(self.source_model_lt):
            lt_model = models.LtSourceModel.objects.get(
                hazard_calculation=self.hc, sm_lt_path=sm_lt_path)
            if not sm_lt_path in gsim_lt_dict:
                gsim_lt_dict[sm_lt_path] = lt_model.make_gsim_lt()
            gsim_lt = gsim_lt_dict[sm_lt_path]
            if num_samples:  # sampling, pick just one gsim realization
                rnd = random.Random(self.hc.random_seed + idx)
                rlzs = [logictree.sample_one(gsim_lt, rnd)]
            else:
                rlzs = list(gsim_lt)  # full enumeration
            logs.LOG.info('Creating %d GMPE realization(s) for model %s, %s',
                          len(rlzs), lt_model.sm_name, lt_model.sm_lt_path)
            self._initialize_realizations(idx, lt_model, rlzs, gsim_lt)
        num_ind_rlzs = sum(gsim_lt.get_num_paths()
                           for gsim_lt in gsim_lt_dict.itervalues())
        if num_samples > num_ind_rlzs:
            logs.LOG.warn("""
The number of independent realizations is %d but you are using %d samplings.
That means that some GMPEs will be sampled more than once, resulting in
duplicated data and redundant computation. You should switch to full
enumeration mode, i.e. set number_of_logic_tree_samples=0 in your .ini file.
""", num_ind_rlzs, num_samples)

    @transaction.commit_on_success(using='job_init')
    def _initialize_realizations(self, idx, lt_model, realizations, gsim_lt):
        # create the realizations for the given lt source model
        trt_models = lt_model.trtmodel_set.filter(num_ruptures__gt=0)
        if not trt_models:
            return
        rlz_ordinal = idx * len(realizations)
        for gsim_by_trt, weight, lt_path in realizations:
            if lt_model.weight is not None and weight is not None:
                weight = lt_model.weight * weight
            else:
                weight = None
            rlz = models.LtRealization.objects.create(
                lt_model=lt_model, gsim_lt_path=lt_path,
                weight=weight, ordinal=rlz_ordinal)
            rlz_ordinal += 1
            for trt_model in trt_models:
                trt = trt_model.tectonic_region_type
                # populate the association table rlz <-> trt_model
                models.AssocLtRlzTrtModel.objects.create(
                    rlz=rlz, trt_model=trt_model, gsim=gsim_by_trt[trt])
                trt_model.gsims = gsim_lt.values[trt]
                trt_model.save()

    def _get_outputs_for_export(self):
        """
        Util function for getting :class:`openquake.engine.db.models.Output`
        objects to be exported.

        Gathers all outputs for the job, but filters out `hazard_curve_multi`
        outputs if this option was turned off in the calculation profile.
        """
        outputs = export_core.get_outputs(self.job.id)
        if not self.hc.export_multi_curves:
            outputs = outputs.exclude(output_type='hazard_curve_multi')
        return outputs

    def _do_export(self, output_id, export_dir, export_type):
        """
        Hazard-specific implementation of
        :meth:`openquake.engine.calculators.base.Calculator._do_export`.

        Calls the hazard exporter.
        """
        return hazard_export.export(output_id, export_dir, export_type)

    # this could be parallelized in the future, however in all the cases
    # I have seen until now, the serialized approach is fast enough (MS)
    @EnginePerformanceMonitor.monitor
    def save_hazard_curves(self):
        """
        Post-execution actions. At the moment, all we do is finalize the hazard
        curve results.
        """
        imtls = self.hc.intensity_measure_types_and_levels
        points = self.hc.points_to_compute()
        sorted_imts = sorted(imtls)
        curves_by_imt = dict((imt, []) for imt in sorted_imts)

        for rlz in self._get_realizations():
            # create a multi-imt curve
            multicurve = models.Output.objects.create_output(
                self.job, "hc-multi-imt-rlz-%s" % rlz.id,
                "hazard_curve_multi")
            models.HazardCurve.objects.create(
                output=multicurve, lt_realization=rlz,
                investigation_time=self.hc.investigation_time)

            with self.monitor('building curves per realization'):
                imt_curves = zip(
                    sorted_imts, models.build_curves(rlz, self.curves))
            for imt, curves in imt_curves:
                curves_by_imt[imt].append(curves)

                # create a new `HazardCurve` 'container' record for each
                # realization for each intensity measure type
                hc_im_type, sa_period, sa_damping = from_string(imt)

                # save output
                hco = models.Output.objects.create(
                    oq_job=self.job,
                    display_name="Hazard Curve rlz-%s-%s" % (rlz.id, imt),
                    output_type='hazard_curve',
                )

                # save hazard_curve
                haz_curve = models.HazardCurve.objects.create(
                    output=hco,
                    lt_realization=rlz,
                    investigation_time=self.hc.investigation_time,
                    imt=hc_im_type,
                    imls=imtls[imt],
                    sa_period=sa_period,
                    sa_damping=sa_damping,
                )

                # save hazard_curve_data
                logs.LOG.info('saving %d hazard curves for %s, imt=%s',
                              len(points), hco, imt)
                writer.CacheInserter.saveall([models.HazardCurveData(
                    hazard_curve=haz_curve,
                    poes=list(poes),
                    location='POINT(%s %s)' % (p.longitude, p.latitude),
                    weight=rlz.weight)
                    for p, poes in zip(points, curves)])

        self.curves = {}  # save memory for the post-processing phase
        if self.hc.mean_hazard_curves or self.hc.quantile_hazard_curves:
            self.curves_by_imt = curves_by_imt

    @EnginePerformanceMonitor.monitor
    def do_aggregate_post_proc(self):
        """
        Grab hazard data for all realizations and sites from the database and
        compute mean and/or quantile aggregates (depending on which options are
        enabled in the calculation).

        Post-processing results will be stored directly into the database.
        """
        del self.source_collector  # save memory
        weights = [rlz.weight for rlz in models.LtRealization.objects.filter(
            lt_model__hazard_calculation=self.hc)]
        num_rlzs = len(weights)
        if not num_rlzs:
            logs.LOG.warn('No realizations for hazard_calculation_id=%d',
                          self.hc.id)
            return
        elif num_rlzs == 1 and self.hc.quantile_hazard_curves:
            logs.LOG.warn(
                'There is only one realization, the configuration parameter '
                'quantile_hazard_curves should not be set')
            return

        if self.hc.mean_hazard_curves:
            # create a new `HazardCurve` 'container' record for mean
            # curves (virtual container for multiple imts)
            models.HazardCurve.objects.create(
                output=models.Output.objects.create_output(
                    self.job, "mean-curves-multi-imt",
                    "hazard_curve_multi"),
                statistics="mean",
                imt=None,
                investigation_time=self.hc.investigation_time)

        if self.hc.quantile_hazard_curves:
            for quantile in self.hc.quantile_hazard_curves:
                # create a new `HazardCurve` 'container' record for quantile
                # curves (virtual container for multiple imts)
                models.HazardCurve.objects.create(
                    output=models.Output.objects.create_output(
                        self.job, 'quantile(%s)-curves' % quantile,
                        "hazard_curve_multi"),
                    statistics="quantile",
                    imt=None,
                    quantile=quantile,
                    investigation_time=self.hc.investigation_time)

        for imt, imls in self.hc.intensity_measure_types_and_levels.items():
            im_type, sa_period, sa_damping = from_string(imt)

            # prepare `output` and `hazard_curve` containers in the DB:
            container_ids = dict()
            if self.hc.mean_hazard_curves:
                mean_output = models.Output.objects.create_output(
                    job=self.job,
                    display_name='Mean Hazard Curves %s' % imt,
                    output_type='hazard_curve'
                )
                mean_hc = models.HazardCurve.objects.create(
                    output=mean_output,
                    investigation_time=self.hc.investigation_time,
                    imt=im_type,
                    imls=imls,
                    sa_period=sa_period,
                    sa_damping=sa_damping,
                    statistics='mean'
                )
                container_ids['mean'] = mean_hc.id

            if self.hc.quantile_hazard_curves:
                for quantile in self.hc.quantile_hazard_curves:
                    q_output = models.Output.objects.create_output(
                        job=self.job,
                        display_name=(
                            '%s quantile Hazard Curves %s' % (quantile, imt)
                        ),
                        output_type='hazard_curve'
                    )
                    q_hc = models.HazardCurve.objects.create(
                        output=q_output,
                        investigation_time=self.hc.investigation_time,
                        imt=im_type,
                        imls=imls,
                        sa_period=sa_period,
                        sa_damping=sa_damping,
                        statistics='quantile',
                        quantile=quantile
                    )
                    container_ids['q%s' % quantile] = q_hc.id

            # num_rlzs * num_sites * num_levels
            # NB: different IMTs can have different num_levels
            all_curves_for_imt = numpy.array(self.curves_by_imt[imt])
            del self.curves_by_imt[imt]  # save memory
            with transaction.commit_on_success(using='job_init'):
                inserter = writer.CacheInserter(
                    models.HazardCurveData, CURVE_CACHE_SIZE)

                # curve_poes below is an array num_rlzs * num_levels
                for i, site in enumerate(self.hc.site_collection):
                    wkt = site.location.wkt2d
                    curve_poes = numpy.array(
                        [c_by_rlz[i] for c_by_rlz in all_curves_for_imt])
                    # do means and quantiles
                    # quantiles first:
                    if self.hc.quantile_hazard_curves:
                        for quantile in self.hc.quantile_hazard_curves:
                            if self.hc.number_of_logic_tree_samples == 0:
                                # explicitly weighted quantiles
                                q_curve = weighted_quantile_curve(
                                    curve_poes, weights, quantile)
                            else:
                                # implicitly weighted quantiles
                                q_curve = quantile_curve(
                                    curve_poes, quantile)
                            inserter.add(
                                models.HazardCurveData(
                                    hazard_curve_id=(
                                        container_ids['q%s' % quantile]),
                                    poes=q_curve.tolist(),
                                    location=wkt)
                            )

                    # then means
                    if self.hc.mean_hazard_curves:
                        m_curve = mean_curve(curve_poes, weights=weights)
                        inserter.add(
                            models.HazardCurveData(
                                hazard_curve_id=container_ids['mean'],
                                poes=m_curve.tolist(),
                                location=wkt)
                        )
                inserter.flush()<|MERGE_RESOLUTION|>--- conflicted
+++ resolved
@@ -108,12 +108,11 @@
 
 
 @tasks.oqtask
-def filter_and_split_sources(job_id, task_no, sources, sitecol):
+def filter_and_split_sources(job_id, sources, sitecol):
     """
     Filter and split a list of hazardlib sources.
 
     :param int job_id: ID of the current job
-    :param int task_no: ordinal of the current task
     :param list sources: the original sources
     :param sitecol: a :class:`openquake.hazardlib.site.SiteCollection` instance
     """
@@ -289,20 +288,6 @@
             `acc[tr_model_id, gsim][j]` where `gsim` is the GSIM
             name and `j` is the IMT ordinal.
         """
-<<<<<<< HEAD
-        curves_by_gsim, trt_model_id, bbs = result
-        for gsim, probs in curves_by_gsim:
-            pnes = []
-            for prob, zero in itertools.izip(probs, self.zeros):
-                pnes.append(1 - (zero if all_equal(prob, 0) else prob))
-            pnes1 = numpy.array(pnes)
-            pnes2 = 1 - acc.get((trt_model_id, gsim), self.zeros)
-            acc[trt_model_id, gsim] = 1 - pnes1 * pnes2
-
-        if self.hc.poes_disagg:
-            for bb in bbs:
-                self.bb_dict[bb.lt_model_id, bb.site_id].update_bb(bb)
-=======
         for trt_model_id, (curves_by_gsim, bbs) in result.iteritems():
             for gsim, probs in curves_by_gsim:
                 pnes = []
@@ -315,7 +300,6 @@
             if self.hc.poes_disagg:
                 for bb in bbs:
                     self.bb_dict[bb.lt_model_id, bb.site_id].update_bb(bb)
->>>>>>> 0143cd93
 
         return acc
 
