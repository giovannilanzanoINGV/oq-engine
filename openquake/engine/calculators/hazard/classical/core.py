# Copyright (c) 2010-2014, GEM Foundation.
#
# OpenQuake is free software: you can redistribute it and/or modify it
# under the terms of the GNU Affero General Public License as published
# by the Free Software Foundation, either version 3 of the License, or
# (at your option) any later version.
#
# OpenQuake is distributed in the hope that it will be useful,
# but WITHOUT ANY WARRANTY; without even the implied warranty of
# MERCHANTABILITY or FITNESS FOR A PARTICULAR PURPOSE.  See the
# GNU General Public License for more details.
#
# You should have received a copy of the GNU Affero General Public License
# along with OpenQuake.  If not, see <http://www.gnu.org/licenses/>.

"""
Core functionality for the classical PSHA hazard calculator.
"""
import time
import operator
import itertools
import collections

import numpy

from openquake.hazardlib.imt import from_string
from openquake.hazardlib.geo.utils import get_spherical_bounding_box
from openquake.hazardlib.geo.utils import get_longitudinal_extent
from openquake.hazardlib.geo.geodetic import npoints_between

from openquake.engine import logs, writer
from openquake.engine.calculators.hazard import general
from openquake.engine.calculators.hazard.classical import (
    post_processing as post_proc)
from openquake.engine.db import models
from openquake.engine.utils import tasks
from openquake.engine.performance import EnginePerformanceMonitor, LightMonitor


class BoundingBox(object):
    """
    A class to store the bounding box in distances, longitudes and magnitudes,
    given a source model and a site. This is used for disaggregation
    calculations. The goal is to determine the minimum and maximum
    distances of the ruptures generated from the model from the site;
    moreover the maximum and minimum longitudes and magnitudes are stored, by
    taking in account the international date line.
    """
    def __init__(self, lt_model_id, site_id):
        self.lt_model_id = lt_model_id
        self.site_id = site_id
        self.min_dist = self.max_dist = None
        self.east = self.west = self.south = self.north = None

    def update(self, dists, lons, lats):
        """
        Compare the current bounding box with the value in the arrays
        dists, lons, lats and enlarge it if needed.

        :param dists:
            a sequence of distances
        :param lons:
            a sequence of longitudes
        :param lats:
            a sequence of latitudes
        """
        if self.min_dist is not None:
            dists = [self.min_dist, self.max_dist] + dists
        if self.west is not None:
            lons = [self.west, self.east] + lons
        if self.south is not None:
            lats = [self.south, self.north] + lats
        self.min_dist, self.max_dist = min(dists), max(dists)
        self.west, self.east, self.north, self.south = \
            get_spherical_bounding_box(lons, lats)

    def update_bb(self, bb):
        """
        Compare the current bounding box with the given bounding box
        and enlarge it if needed.

        :param bb:
            an instance of :class:
            `openquake.engine.calculators.hazard.classical.core.BoundingBox`
        """
        if bb:  # the given bounding box must be non-empty
            self.update([bb.min_dist, bb.max_dist], [bb.west, bb.east],
                        [bb.south, bb.north])

    def bins_edges(self, dist_bin_width, coord_bin_width):
        """
        Define bin edges for disaggregation histograms, from the bin data
        collected from the ruptures.

        :param dists:
            array of distances from the ruptures
        :param lons:
            array of longitudes from the ruptures
        :param lats:
            array of latitudes from the ruptures
        :param dist_bin_width:
            distance_bin_width from job.ini
        :param coord_bin_width:
            coordinate_bin_width from job.ini
        """
        dist_edges = dist_bin_width * numpy.arange(
            int(self.min_dist / dist_bin_width),
            int(numpy.ceil(self.max_dist / dist_bin_width) + 1))

        west = numpy.floor(self.west / coord_bin_width) * coord_bin_width
        east = numpy.ceil(self.east / coord_bin_width) * coord_bin_width
        lon_extent = get_longitudinal_extent(west, east)

        lon_edges, _, _ = npoints_between(
            west, 0, 0, east, 0, 0,
            numpy.round(lon_extent / coord_bin_width) + 1)

        lat_edges = coord_bin_width * numpy.arange(
            int(numpy.floor(self.south / coord_bin_width)),
            int(numpy.ceil(self.north / coord_bin_width) + 1))

        return dist_edges, lon_edges, lat_edges

    def __nonzero__(self):
        """
        True if the bounding box is non empty.
        """
        return (self.min_dist is not None and self.west is not None
                and self.south is not None)


def _calc_pnos(gsim, r_sites, rupture, imts, truncation_level,
               make_ctxt_mon, calc_poes_mon):
    # compute the probabilities of no exceedence for each IMT
    # for the given gsim and rupture; returns a list of pairs
    # [(imt, pnos), ...]
    with make_ctxt_mon:
        sctx, rctx, dctx = gsim.make_contexts(r_sites, rupture)
    out = []
    with calc_poes_mon:
        for imt in imts:
            poes = gsim.get_poes(
                sctx, rctx, dctx, imt, imts[imt], truncation_level)
            pnos = rupture.get_probability_no_exceedance(poes)
            out.append((imt, r_sites.expand(pnos, placeholder=1)))
    return out


@tasks.oqtask
def compute_hazard_curves(
        job_id, sitecol, sources, lt_model, gsim_by_rlz, task_no):
    """
    This task computes R2 * I hazard curves (each one is a
    numpy array of S * L floats) from the given source_ruptures
    pairs.

    :param job_id:
        ID of the currently running job
    :param sitecol:
        a :class:`openquake.hazardlib.site.SiteCollection` instance
    :param sources:
        a block of source objects
    :param lt_model:
        a :class:`openquake.engine.db.LtSourceModel` instance
    :param gsim_by_rlz:
        a list of GSIMs, one for each realization
    :param int task_no:
        the ordinal number of the current task
    """
    hc = models.HazardCalculation.objects.get(oqjob=job_id)
    total_sites = len(sitecol)
    sitemesh = sitecol.mesh
    imts = general.im_dict_to_hazardlib(
        hc.intensity_measure_types_and_levels)
    sorted_imts = sorted(imts)
    curves = [
        [numpy.ones([total_sites, len(imts[imt])]) for imt in sorted_imts]
        for _ in gsim_by_rlz]
    if hc.poes_disagg:  # doing disaggregation
        bbs = [BoundingBox(lt_model.id, site_id) for site_id in sitecol.sids]
    else:
        bbs = []
    mon = LightMonitor(
        'getting ruptures', job_id, compute_hazard_curves)
    make_ctxt_mon = LightMonitor(
        'making contexts', job_id, compute_hazard_curves)
    calc_poes_mon = LightMonitor(
        'computing poes', job_id, compute_hazard_curves)

    # NB: rows are a namedtuples with fields (source, rupture, rupture_sites)
    for source, rows in itertools.groupby(
            hc.gen_ruptures(sources, mon, sitecol),
            key=operator.attrgetter('source')):
        t0 = time.time()
        num_ruptures = 0
        for _source, rupture, r_sites in rows:
            num_ruptures += 1
            if hc.poes_disagg:  # doing disaggregation
                jb_dists = rupture.surface.get_joyner_boore_distance(sitemesh)
                closest_points = rupture.surface.get_closest_points(sitemesh)
                for bb, dist, point in zip(bbs, jb_dists, closest_points):
                    if dist < hc.maximum_distance:
                        # ruptures too far away are ignored
                        bb.update([dist], [point.longitude], [point.latitude])

            # compute probabilities for all realizations
<<<<<<< HEAD
            for gsim, curv in zip(gsim_by_rlz, curves):
                with make_ctxt_mon:
                    sctx, rctx, dctx = gsim.make_contexts(r_sites, rupture)
                with calc_poes_mon:
                    for i, imt in enumerate(sorted_imts):
                        poes = gsim.get_poes(sctx, rctx, dctx, imt, imts[imt],
                                             hc.truncation_level)
                        pno = rupture.get_probability_no_exceedance(poes)
                        curv[i] *= r_sites.expand(pno, placeholder=1)
=======
            pno_cache = {}  # cache for the probabilities of no exceedence
            # this is effective when several realizations share the same
            # GSIM
            for rlz, curv in curves.iteritems():
                gsim = gsim_by_rlz[rlz]
                if gsim not in pno_cache:
                    pno_cache[gsim] = _calc_pnos(
                        gsim(), r_sites, rupture, imts, hc.truncation_level,
                        make_ctxt_mon, calc_poes_mon)
                for imt, pnos in pno_cache[gsim]:
                    curv[imt] *= pnos
>>>>>>> 8f217618

        logs.LOG.info('job=%d, src=%s:%s, num_ruptures=%d, calc_time=%fs',
                      job_id, source.source_id, source.__class__.__name__,
                      num_ruptures, time.time() - t0)

    make_ctxt_mon.flush()
    calc_poes_mon.flush()

    # the 0 here is a shortcut for filtered sources giving no contribution;
    # this is essential for performance, we want to avoid returning
    # big arrays of zeros (MS)
    curves = [[0 if (c == 1.0).all() else 1. - c for c in curv]
              for curv in curves]
    return lt_model, curves, bbs


class ClassicalHazardCalculator(general.BaseHazardCalculator):
    """
    Classical PSHA hazard calculator. Computes hazard curves for a given set of
    points.

    For each realization of the calculation, we randomly sample source models
    and GMPEs (Ground Motion Prediction Equations) from logic trees.
    """

    core_calc_task = compute_hazard_curves

    def pre_execute(self):
        """
        Do pre-execution work. At the moment, this work entails:
        parsing and initializing sources, parsing and initializing the
        site model (if there is one), parsing vulnerability and
        exposure files and generating logic tree realizations. (The
        latter piece basically defines the work to be done in the
        `execute` phase.).
        """
        super(ClassicalHazardCalculator, self).pre_execute()
        self.imtls = self.hc.intensity_measure_types_and_levels
        realizations = self._get_realizations()
        n_rlz = len(realizations)
        n_levels = sum(len(lvls) for lvls in self.imtls.itervalues()
                       ) / float(len(self.imtls))
        n_sites = len(self.hc.site_collection)
        total = n_rlz * len(self.imtls) * n_levels * n_sites
        logs.LOG.info('Considering %d realization(s), %d IMT(s), %d level(s) '
                      'and %d sites, total %d', n_rlz, len(self.imtls),
                      n_levels, n_sites, total)
        self.curves_by_rlz = collections.OrderedDict(
            (rlz, [numpy.zeros((n_sites, len(self.imtls[imt])))
                   for imt in sorted(self.imtls)])
            for rlz in realizations)
        lt_models = models.LtSourceModel.objects.filter(
            hazard_calculation=self.hc)

        # a dictionary with the bounding boxes for earch source
        # model and each site, defined only for disaggregation
        # calculations:
        if self.hc.poes_disagg:
            self.bb_dict = dict(
                ((lt_model.id, site.id), BoundingBox(lt_model.id, site.id))
                for site in self.hc.site_collection
                for lt_model in lt_models)

    @EnginePerformanceMonitor.monitor
    def task_completed(self, (lt_model, curves, bbs)):
        """
        This is used to incrementally update hazard curve results by combining
        an initial value with some new results. (Each set of new results is
        computed over only a subset of seismic sources defined in the
        calculation model.)

        :param task_result:
            A dictionary rlz -> curves_by_imt where curves_by_imt is a
            list of 2-D numpy arrays representing the new results which need
            to be combined with the current value. These should be the same
            shape as self.curves_by_rlz[rlz][j] where rlz is the realization
            and j is the IMT ordinal.
        """
        for rlz, curves_by_imt in zip(lt_model, curves):
            for j, curves in enumerate(curves_by_imt):
                # j is the IMT index
                self.curves_by_rlz[rlz][j] = 1. - (
                    1. - self.curves_by_rlz[rlz][j]) * (1. - curves)
        if self.hc.poes_disagg:
            for bb in bbs:
                self.bb_dict[bb.lt_model_id, bb.site_id].update_bb(bb)
        self.log_percent()

    # this could be parallelized in the future, however in all the cases
    # I have seen until now, the serialized approach is fast enough (MS)
    @EnginePerformanceMonitor.monitor
    def save_hazard_curves(self):
        """
        Post-execution actions. At the moment, all we do is finalize the hazard
        curve results.
        """
        imtls = self.hc.intensity_measure_types_and_levels
        for rlz, curves_by_imt in self.curves_by_rlz.iteritems():
            # create a new `HazardCurve` 'container' record for each
            # realization (virtual container for multiple imts)
            models.HazardCurve.objects.create(
                output=models.Output.objects.create_output(
                    self.job, "hc-multi-imt-rlz-%s" % rlz.id,
                    "hazard_curve_multi"),
                lt_realization=rlz,
                imt=None,
                investigation_time=self.hc.investigation_time)

            # create a new `HazardCurve` 'container' record for each
            # realization for each intensity measure type
            for imt, curves in zip(sorted(imtls), curves_by_imt):
                hc_im_type, sa_period, sa_damping = from_string(imt)

                # save output
                hco = models.Output.objects.create(
                    oq_job=self.job,
                    display_name="Hazard Curve rlz-%s" % rlz.id,
                    output_type='hazard_curve',
                )

                # save hazard_curve
                haz_curve = models.HazardCurve.objects.create(
                    output=hco,
                    lt_realization=rlz,
                    investigation_time=self.hc.investigation_time,
                    imt=hc_im_type,
                    imls=imtls[imt],
                    sa_period=sa_period,
                    sa_damping=sa_damping,
                )

                # save hazard_curve_data
                points = self.hc.points_to_compute()
                logs.LOG.info('saving %d hazard curves for %s, imt=%s',
                              len(points), hco, imt)
                writer.CacheInserter.saveall([
                    models.HazardCurveData(
                        hazard_curve=haz_curve,
                        poes=list(poes),
                        location='POINT(%s %s)' % (p.longitude, p.latitude),
                        weight=rlz.weight)
                    for p, poes in zip(points, curves)])
        del self.curves_by_rlz  # save memory for the post_processing phase

    post_execute = save_hazard_curves

    def post_process(self):
        """
        Optionally generates aggregate curves, hazard maps and
        uniform_hazard_spectra.
        """
        logs.LOG.debug('> starting post processing')

        # means/quantiles:
        if self.hc.mean_hazard_curves or self.hc.quantile_hazard_curves:
            self.do_aggregate_post_proc()

        # hazard maps:
        # required for computing UHS
        # if `hazard_maps` is false but `uniform_hazard_spectra` is true,
        # just don't export the maps
        if self.hc.hazard_maps or self.hc.uniform_hazard_spectra:
            self.parallelize(
                post_proc.hazard_curves_to_hazard_map_task,
                post_proc.hazard_curves_to_hazard_map_task_arg_gen(self.job),
                self.log_percent)

        if self.hc.uniform_hazard_spectra:
            post_proc.do_uhs_post_proc(self.job)

        logs.LOG.debug('< done with post processing')<|MERGE_RESOLUTION|>--- conflicted
+++ resolved
@@ -163,7 +163,7 @@
     :param lt_model:
         a :class:`openquake.engine.db.LtSourceModel` instance
     :param gsim_by_rlz:
-        a list of GSIMs, one for each realization
+        a dictionary of gsims, one for each realization
     :param int task_no:
         the ordinal number of the current task
     """
@@ -172,10 +172,9 @@
     sitemesh = sitecol.mesh
     imts = general.im_dict_to_hazardlib(
         hc.intensity_measure_types_and_levels)
-    sorted_imts = sorted(imts)
-    curves = [
-        [numpy.ones([total_sites, len(imts[imt])]) for imt in sorted_imts]
-        for _ in gsim_by_rlz]
+    curves = dict((rlz, dict((imt, numpy.ones([total_sites, len(imts[imt])]))
+                             for imt in imts))
+                  for rlz in gsim_by_rlz)
     if hc.poes_disagg:  # doing disaggregation
         bbs = [BoundingBox(lt_model.id, site_id) for site_id in sitecol.sids]
     else:
@@ -204,17 +203,6 @@
                         bb.update([dist], [point.longitude], [point.latitude])
 
             # compute probabilities for all realizations
-<<<<<<< HEAD
-            for gsim, curv in zip(gsim_by_rlz, curves):
-                with make_ctxt_mon:
-                    sctx, rctx, dctx = gsim.make_contexts(r_sites, rupture)
-                with calc_poes_mon:
-                    for i, imt in enumerate(sorted_imts):
-                        poes = gsim.get_poes(sctx, rctx, dctx, imt, imts[imt],
-                                             hc.truncation_level)
-                        pno = rupture.get_probability_no_exceedance(poes)
-                        curv[i] *= r_sites.expand(pno, placeholder=1)
-=======
             pno_cache = {}  # cache for the probabilities of no exceedence
             # this is effective when several realizations share the same
             # GSIM
@@ -226,7 +214,6 @@
                         make_ctxt_mon, calc_poes_mon)
                 for imt, pnos in pno_cache[gsim]:
                     curv[imt] *= pnos
->>>>>>> 8f217618
 
         logs.LOG.info('job=%d, src=%s:%s, num_ruptures=%d, calc_time=%fs',
                       job_id, source.source_id, source.__class__.__name__,
@@ -238,9 +225,10 @@
     # the 0 here is a shortcut for filtered sources giving no contribution;
     # this is essential for performance, we want to avoid returning
     # big arrays of zeros (MS)
-    curves = [[0 if (c == 1.0).all() else 1. - c for c in curv]
-              for curv in curves]
-    return lt_model, curves, bbs
+    curve_dict = dict((rlz, [0 if (curv[imt] == 1.0).all() else 1. - curv[imt]
+                             for imt in sorted(imts)])
+                      for rlz, curv in curves.iteritems())
+    return curve_dict, bbs
 
 
 class ClassicalHazardCalculator(general.BaseHazardCalculator):
@@ -291,7 +279,7 @@
                 for lt_model in lt_models)
 
     @EnginePerformanceMonitor.monitor
-    def task_completed(self, (lt_model, curves, bbs)):
+    def task_completed(self, (result, bbs)):
         """
         This is used to incrementally update hazard curve results by combining
         an initial value with some new results. (Each set of new results is
@@ -305,7 +293,7 @@
             shape as self.curves_by_rlz[rlz][j] where rlz is the realization
             and j is the IMT ordinal.
         """
-        for rlz, curves_by_imt in zip(lt_model, curves):
+        for rlz, curves_by_imt in result.iteritems():
             for j, curves in enumerate(curves_by_imt):
                 # j is the IMT index
                 self.curves_by_rlz[rlz][j] = 1. - (
