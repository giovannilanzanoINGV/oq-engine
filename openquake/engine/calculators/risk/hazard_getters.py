--- conflicted
+++ resolved
@@ -262,15 +262,6 @@
     per-location basis
     """
 
-<<<<<<< HEAD
-    def setup(self):
-        super(GroundMotionScenarioGetterPerAsset, self).setup()
-        if self._sa_period:
-            self._imt = '%s(%s)' % (self._imt, self._sa_period)
-        self._cache = {}
-
-=======
->>>>>>> 61918580
     def get_data(self):
         return [(data[0], data[1][0]) for data in
                 [(asset.id, self.get_by_site(asset.site))
@@ -350,25 +341,15 @@
     AND taxonomy = %s AND exposure_model_id = %s
   ORDER BY oqmif.exposure_data.id,
     ST_Distance(oqmif.exposure_data.site, gmf_table.location, false)
-<<<<<<< HEAD
            """
 
+        assets_extent = self._assets_mesh.get_convex_hull()
         args = (self._imt, self.hazard_id,
-                self._assets_extent.dilate(self.max_distance / 1000).wkt,
+                assets_extent.dilate(self.max_distance / 1000).wkt,
                 self.max_distance,
-                self._assets_extent.wkt,
+                assets_extent.wkt,
                 self.assets[0].taxonomy,
                 self.assets[0].exposure_model_id)
-=======
-           """.format(spectral_filters)  # this will fill in the {}
-
-        assets_extent = self._assets_mesh.get_convex_hull()
-        args += (assets_extent.dilate(self.max_distance / 1000).wkt,
-                 self.max_distance,
-                 assets_extent.wkt,
-                 self.assets[0].taxonomy,
-                 self.assets[0].exposure_model_id)
->>>>>>> 61918580
 
         cursor.execute(query, args)
 
