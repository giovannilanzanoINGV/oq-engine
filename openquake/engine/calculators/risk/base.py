# -*- coding: utf-8 -*-

# Copyright (c) 2010-2014, GEM Foundation.
#
# OpenQuake is free software: you can redistribute it and/or modify it
# under the terms of the GNU Affero General Public License as published
# by the Free Software Foundation, either version 3 of the License, or
# (at your option) any later version.
#
# OpenQuake is distributed in the hope that it will be useful,
# but WITHOUT ANY WARRANTY; without even the implied warranty of
# MERCHANTABILITY or FITNESS FOR A PARTICULAR PURPOSE.  See the
# GNU General Public License for more details.
#
# You should have received a copy of the GNU Affero General Public License
# along with OpenQuake.  If not, see <http://www.gnu.org/licenses/>.

"""
Base RiskCalculator class.
"""

import itertools
import collections
import psutil

from openquake.commonlib import risk_parsers
from openquake.hazardlib.imt import from_string
from openquake.commonlib.riskmodels import get_vfs
<<<<<<< HEAD
from openquake.risklib.workflows import Workflow
=======
>>>>>>> b75b8117

from openquake.engine import logs, export
from openquake.engine.db import models
from openquake.engine.calculators import base
from openquake.engine.calculators.risk import \
    writers, validation, hazard_getters
from openquake.engine.utils import config, tasks
from openquake.engine.performance import EnginePerformanceMonitor
from openquake.engine.input.exposure import ExposureDBWriter

MEMORY_ERROR = '''Running the calculation will require approximately
%dM, i.e. more than the memory which is available right now (%dM).
Please increase the free memory or apply a stringent region
constraint to reduce the number of assets. Alternatively you can set
epsilon_sampling in openquake.cfg. It the correlation is
nonzero, consider setting asset_correlation=0 to avoid building the
correlation matrix.'''

eps_sampling = int(config.get('risk', 'epsilon_sampling'))


@tasks.oqtask
def prepare_risk(job_id, counts_taxonomy, rc):
    """
    Initializes the epsilon matrices and save them on the database.

    :param job_id:
        ID of the current risk job
    :param counts_taxonomy:
        a sorted list of pairs (counts, taxonomy) for each bunch of assets
    :param rc:
        the current risk calculation
    """
    for counts, taxonomy in counts_taxonomy:

        # building the RiskInitializers
        with EnginePerformanceMonitor(
                "associating asset->site", job_id, prepare_risk):
            initializer = hazard_getters.RiskInitializer(taxonomy, rc)
            initializer.init_assocs()

        # estimating the needed memory
        nbytes = initializer.calc_nbytes(eps_sampling)
        if nbytes:
            # TODO: the estimate should be revised by taking into account
            # the number of realizations
            estimate_mb = nbytes / 1024 / 1024 * 3
            phymem = psutil.phymem_usage()
            available_memory = (1 - phymem.percent / 100) * phymem.total
            available_mb = available_memory / 1024 / 1024
            if nbytes * 3 > available_memory:
<<<<<<< HEAD
                raise MemoryError(
                    MEMORY_ERROR % (estimate_mb, available_mb))

        # initializing epsilons
        with EnginePerformanceMonitor(
                "initializing epsilons", job_id, prepare_risk):
            initializer.init_epsilons(eps_sampling)


@tasks.oqtask
def run_risk(job_id, sorted_assocs, calc):
    """
    Run the risk calculation on the given assets by using the given
    hazard initializers and risk calculator.

    :param job_id:
        ID of the current risk job
    :param sorted_assocs:
        asset_site associations, sorted by taxonomy
    :param calc:
        the risk calculator to use
    """
    acc = calc.acc
    hazard_outputs = calc.rc.hazard_outputs()
    for taxonomy, assocs_by_taxonomy in itertools.groupby(
            sorted_assocs, lambda a: a.asset.taxonomy):
        with calc.monitor("getting assets"):
            assets = models.ExposureData.objects.get_asset_chunk(
                calc.rc, assocs_by_taxonomy)
        for it in models.ImtTaxonomy.objects.filter(
                job=calc.job, taxonomy=taxonomy):
            imt = it.imt.imt_str
            risk_input = calc.risk_input_class(
                imt, taxonomy, hazard_outputs, assets)
            with calc.monitor("getting hazard"):
                risk_input.__enter__()
            logs.LOG.info(
                'Read %d data for %d assets of taxonomy %s, imt=%s',
                len(set(risk_input.site_ids)), len(assets), taxonomy, imt)
            res = calc.core_calc_task.task_func(
                job_id, calc.risk_model[imt, taxonomy],
                risk_input, calc.outputdict, calc.calculator_parameters)
            acc = calc.agg_result(acc, res)
            risk_input.__exit__(None, None, None)
    return acc


def updatedict(acc, dic):
    a = acc.copy()
    a.update(dic)
    return a
=======
                raise MemoryError(MEMORY_ERROR % (estimate_mb, available_mb))

        # initializing the epsilons
        builder.init_epsilons(haz_outs)

        # building the tasks
        task_no = 0
        name = calc.core_calc_task.__name__ + '[%s]' % taxonomy
        otm = tasks.OqTaskManager(calc.core_calc_task, logs.LOG.progress, name)

        for offset in range(0, counts, BLOCK_SIZE):
            with calc.monitor("getting asset chunks"):
                assets = models.ExposureData.objects.get_asset_chunk(
                    calc.rc, taxonomy, offset, BLOCK_SIZE)
            with calc.monitor("building getters"):
                try:
                    getters = builder.make_getters(
                        calc.getter_class, haz_outs, assets)
                except hazard_getters.AssetSiteAssociationError as err:
                    # TODO: add a test for this corner case
                    # https://bugs.launchpad.net/oq-engine/+bug/1317796
                    logs.LOG.warn('Taxonomy %s: %s', taxonomy, err)
                    continue

            # submitting task
            task_no += 1
            logs.LOG.info('Built task #%d for taxonomy %s', task_no, taxonomy)
            for imt, taxo in calc.risk_models:
                if taxo == taxonomy:
                    risk_model = calc.risk_models[imt, taxonomy]
                    otm.submit(job_id, risk_model, getters,
                               calc.outputdict, calc.calculator_parameters)

    return otm
>>>>>>> b75b8117


class RiskCalculator(base.Calculator):
    """
    Abstract base class for risk calculators. Contains a bunch of common
    functionality, including initialization procedures and the core
    distribution/execution logic.

    :attribute dict taxonomies_asset_count:
        A dictionary mapping each taxonomy with the number of assets the
        calculator will work on. Assets are extracted from the exposure input
        and filtered according to the `RiskCalculation.region_constraint`.

    :attribute dict risk_model:
        A nested dict taxonomy -> loss type -> instances of `Workflow`.
    """

    # a list of :class:`openquake.engine.calculators.risk.validation` classes
    validators = [validation.HazardIMT, validation.EmptyExposure,
                  validation.OrphanTaxonomies, validation.ExposureLossTypes,
                  validation.NoRiskModels]

    bcr = False  # flag overridden in BCR calculators

    def __init__(self, job):
        super(RiskCalculator, self).__init__(job)
        self.taxonomies_asset_count = None
        self.risk_model = None
        self.loss_types = set()
        self.acc = {}

    def agg_result(self, acc, res):
        """
        Aggregation method, to be overridden in subclasses
        """
        return acc

    def populate_imt_taxonomy(self):
        """
        Populate the table `imt_taxonomy` by inserting the associations
        coming from the risk model files. For fragility functions there
        is a single IMT for each taxonomy.
        """
        imt_taxonomy_set = set()
<<<<<<< HEAD
        for (imt, taxonomy), workflow in self.risk_model.iteritems():
            self.loss_types.update(workflow.loss_types)
            imt_taxonomy_set.add((imt, taxonomy))
            # insert the IMT in the db, if not already there
            models.Imt.save_new([from_string(imt)])
=======
        for rm in self.risk_models.itervalues():
            self.loss_types.update(rm.loss_types)
            imt_taxonomy_set.add((rm.imt, rm.taxonomy))
            # insert the IMT in the db, if not already there
            models.Imt.save_new([from_string(rm.imt)])
>>>>>>> b75b8117
        for imt, taxonomy in imt_taxonomy_set:
            models.ImtTaxonomy.objects.create(
                job=self.job, imt=models.Imt.get(imt), taxonomy=taxonomy)

            # consider only the taxonomies in the risk models if
            # taxonomies_from_model has been set to True in the
            # job.ini
            if self.rc.taxonomies_from_model:
                self.taxonomies_asset_count = dict(
                    (t, count)
                    for t, count in self.taxonomies_asset_count.items()
<<<<<<< HEAD
                    if (imt, t) in self.risk_model)

    def pre_execute(self):
        """
        In this phase, the general workflow is:
            1. Parse the exposure to get the taxonomies
            2. Parse the available risk models
            3. Validate exposure and risk models
        """
        exposure = self.rc.exposure_model
        if exposure is None:
            with self.monitor('import exposure'):
                ExposureDBWriter(self.job).serialize(
                    risk_parsers.ExposureModelParser(
                        self.rc.inputs['exposure']))
        self.taxonomies_asset_count = \
            self.rc.exposure_model.taxonomies_in(self.rc.region_constraint)

        with self.monitor('parse risk models'):
            self.risk_model = self.get_risk_model()

        self.populate_imt_taxonomy()
=======
                    if (imt, t) in self.risk_models)
>>>>>>> b75b8117

        for validator_class in self.validators:
            validator = validator_class(self)
            error = validator.get_error()
            if error:
                raise ValueError("""Problems in calculator configuration:
                                 %s""" % error)

        num_assets = sum(self.taxonomies_asset_count.itervalues())
        num_taxonomies = len(self.taxonomies_asset_count)
        logs.LOG.info('Considering %d assets of %d distinct taxonomies',
                      num_assets, num_taxonomies)

    @EnginePerformanceMonitor.monitor
    def execute(self):
        """
        Method responsible for the distribution strategy. The risk
        calculators share a two phase distribution logic: in phase 1
        the initializer objects are build, by distributing per taxonomy;
        in phase 2 the real computation is run, by distributing in chunks
        of asset_site associations.
        """
        self.outputdict = writers.combine_builders(
            [ob(self) for ob in self.output_builders])

        # build the initializers hazard -> risk
        ct = sorted((counts, taxonomy) for taxonomy, counts
                    in self.taxonomies_asset_count.iteritems())
        tasks.apply_reduce(prepare_risk, (self.job.id, ct, self.rc),
                           concurrent_tasks=self.concurrent_tasks)

        # run the real computation
        assocs = models.AssetSite.objects.filter(job=self.job).order_by(
            'asset__taxonomy')
        self.acc = tasks.apply_reduce(
            run_risk, (self.job.id, assocs, self),
            self.agg_result, self.acc, self.concurrent_tasks,
            name=self.core_calc_task.__name__)

    def _get_outputs_for_export(self):
        """
        Util function for getting :class:`openquake.engine.db.models.Output`
        objects to be exported.
        """
        return export.core.get_outputs(self.job.id)

    def _do_export(self, output_id, export_dir, export_type):
        """
        Risk-specific implementation of
        :meth:`openquake.engine.calculators.base.Calculator._do_export`.

        Calls the risk exporter.
        """
        return export.risk.export(output_id, export_dir, export_type)

    @property
    def rc(self):
        """
        A shorter and more convenient way of accessing the
        :class:`~openquake.engine.db.models.RiskCalculation`.
        """
        return self.job.risk_calculation

    # TODO: try to remove this
    @property
    def hc(self):
        """
        A shorter and more convenient way of accessing the
        hazard parameters
        """
        return self.rc.get_hazard_param()

    @property
    def calculator_parameters(self):
        """
        The specific calculation parameters passed as args to the
        celery task function. A calculator must override this to
        provide custom arguments to its celery task
        """
        return []

    def get_risk_model(self):
        # regular risk models
        if self.bcr is False:
<<<<<<< HEAD
            return {imt_taxo: self.get_workflow(vfs)
                    for imt_taxo, vfs in get_vfs(self.rc.inputs).iteritems()}
=======
            return dict(
                (imt_taxo, RiskModel(imt_taxo[0], imt_taxo[1],
                                     self.get_workflow(vfs)))
                for imt_taxo, vfs in get_vfs(self.rc.inputs).iteritems())
>>>>>>> b75b8117

        # BCR risk models
        orig_data = get_vfs(self.rc.inputs, retrofitted=False).items()
        retro_data = get_vfs(self.rc.inputs, retrofitted=True).items()

<<<<<<< HEAD
        risk_model = {}
        for (imt_taxo, vfs), (imt_taxo_, vfs_) in zip(orig_data, retro_data):
            assert imt_taxo == imt_taxo_  # same imt and taxonomy
            risk_model[imt_taxo] = self.get_workflow(vfs, vfs_)
        return risk_model
=======
        risk_models = {}
        for (imt_taxo, vfs), (imt_taxo_, vfs_) in zip(orig_data, retro_data):
            assert imt_taxo_ == imt_taxo_  # same imt and taxonomy
            risk_models[imt_taxo] = RiskModel(
                imt_taxo[0], imt_taxo[1], self.get_workflow(vfs, vfs_))
        return risk_models
>>>>>>> b75b8117

    def get_workflow(self, vulnerability_functions):
        """
        To be overridden in subclasses. Must return a workflow instance.
        """
        return Workflow(vulnerability_functions)

#: Calculator parameters are used to compute derived outputs like loss
#: maps, disaggregation plots, quantile/mean curves. See
#: :class:`openquake.engine.db.models.RiskCalculation` for a description

CalcParams = collections.namedtuple(
    'CalcParams', [
        'conditional_loss_poes',
        'poes_disagg',
        'sites_disagg',
        'insured_losses',
        'quantiles',
        'asset_life_expectancy',
        'interest_rate',
        'mag_bin_width',
        'distance_bin_width',
        'coordinate_bin_width',
        'damage_state_ids'
    ])


def make_calc_params(conditional_loss_poes=None,
                     poes_disagg=None,
                     sites_disagg=None,
                     insured_losses=None,
                     quantiles=None,
                     asset_life_expectancy=None,
                     interest_rate=None,
                     mag_bin_width=None,
                     distance_bin_width=None,
                     coordinate_bin_width=None,
                     damage_state_ids=None):
    """
    Constructor of CalculatorParameters
    """
    return CalcParams(conditional_loss_poes,
                      poes_disagg,
                      sites_disagg,
                      insured_losses,
                      quantiles,
                      asset_life_expectancy,
                      interest_rate,
                      mag_bin_width,
                      distance_bin_width,
                      coordinate_bin_width,
                      damage_state_ids)<|MERGE_RESOLUTION|>--- conflicted
+++ resolved
@@ -26,10 +26,7 @@
 from openquake.commonlib import risk_parsers
 from openquake.hazardlib.imt import from_string
 from openquake.commonlib.riskmodels import get_vfs
-<<<<<<< HEAD
 from openquake.risklib.workflows import Workflow
-=======
->>>>>>> b75b8117
 
 from openquake.engine import logs, export
 from openquake.engine.db import models
@@ -81,7 +78,6 @@
             available_memory = (1 - phymem.percent / 100) * phymem.total
             available_mb = available_memory / 1024 / 1024
             if nbytes * 3 > available_memory:
-<<<<<<< HEAD
                 raise MemoryError(
                     MEMORY_ERROR % (estimate_mb, available_mb))
 
@@ -128,47 +124,13 @@
             risk_input.__exit__(None, None, None)
     return acc
 
+                if taxo == taxonomy:
+                    risk_model = calc.risk_models[imt, taxonomy]
 
 def updatedict(acc, dic):
     a = acc.copy()
     a.update(dic)
     return a
-=======
-                raise MemoryError(MEMORY_ERROR % (estimate_mb, available_mb))
-
-        # initializing the epsilons
-        builder.init_epsilons(haz_outs)
-
-        # building the tasks
-        task_no = 0
-        name = calc.core_calc_task.__name__ + '[%s]' % taxonomy
-        otm = tasks.OqTaskManager(calc.core_calc_task, logs.LOG.progress, name)
-
-        for offset in range(0, counts, BLOCK_SIZE):
-            with calc.monitor("getting asset chunks"):
-                assets = models.ExposureData.objects.get_asset_chunk(
-                    calc.rc, taxonomy, offset, BLOCK_SIZE)
-            with calc.monitor("building getters"):
-                try:
-                    getters = builder.make_getters(
-                        calc.getter_class, haz_outs, assets)
-                except hazard_getters.AssetSiteAssociationError as err:
-                    # TODO: add a test for this corner case
-                    # https://bugs.launchpad.net/oq-engine/+bug/1317796
-                    logs.LOG.warn('Taxonomy %s: %s', taxonomy, err)
-                    continue
-
-            # submitting task
-            task_no += 1
-            logs.LOG.info('Built task #%d for taxonomy %s', task_no, taxonomy)
-            for imt, taxo in calc.risk_models:
-                if taxo == taxonomy:
-                    risk_model = calc.risk_models[imt, taxonomy]
-                    otm.submit(job_id, risk_model, getters,
-                               calc.outputdict, calc.calculator_parameters)
-
-    return otm
->>>>>>> b75b8117
 
 
 class RiskCalculator(base.Calculator):
@@ -213,19 +175,11 @@
         is a single IMT for each taxonomy.
         """
         imt_taxonomy_set = set()
-<<<<<<< HEAD
         for (imt, taxonomy), workflow in self.risk_model.iteritems():
             self.loss_types.update(workflow.loss_types)
             imt_taxonomy_set.add((imt, taxonomy))
             # insert the IMT in the db, if not already there
             models.Imt.save_new([from_string(imt)])
-=======
-        for rm in self.risk_models.itervalues():
-            self.loss_types.update(rm.loss_types)
-            imt_taxonomy_set.add((rm.imt, rm.taxonomy))
-            # insert the IMT in the db, if not already there
-            models.Imt.save_new([from_string(rm.imt)])
->>>>>>> b75b8117
         for imt, taxonomy in imt_taxonomy_set:
             models.ImtTaxonomy.objects.create(
                 job=self.job, imt=models.Imt.get(imt), taxonomy=taxonomy)
@@ -237,7 +191,6 @@
                 self.taxonomies_asset_count = dict(
                     (t, count)
                     for t, count in self.taxonomies_asset_count.items()
-<<<<<<< HEAD
                     if (imt, t) in self.risk_model)
 
     def pre_execute(self):
@@ -260,9 +213,6 @@
             self.risk_model = self.get_risk_model()
 
         self.populate_imt_taxonomy()
-=======
-                    if (imt, t) in self.risk_models)
->>>>>>> b75b8117
 
         for validator_class in self.validators:
             validator = validator_class(self)
@@ -347,34 +297,18 @@
     def get_risk_model(self):
         # regular risk models
         if self.bcr is False:
-<<<<<<< HEAD
             return {imt_taxo: self.get_workflow(vfs)
                     for imt_taxo, vfs in get_vfs(self.rc.inputs).iteritems()}
-=======
-            return dict(
-                (imt_taxo, RiskModel(imt_taxo[0], imt_taxo[1],
-                                     self.get_workflow(vfs)))
-                for imt_taxo, vfs in get_vfs(self.rc.inputs).iteritems())
->>>>>>> b75b8117
 
         # BCR risk models
         orig_data = get_vfs(self.rc.inputs, retrofitted=False).items()
         retro_data = get_vfs(self.rc.inputs, retrofitted=True).items()
 
-<<<<<<< HEAD
         risk_model = {}
         for (imt_taxo, vfs), (imt_taxo_, vfs_) in zip(orig_data, retro_data):
             assert imt_taxo == imt_taxo_  # same imt and taxonomy
             risk_model[imt_taxo] = self.get_workflow(vfs, vfs_)
         return risk_model
-=======
-        risk_models = {}
-        for (imt_taxo, vfs), (imt_taxo_, vfs_) in zip(orig_data, retro_data):
-            assert imt_taxo_ == imt_taxo_  # same imt and taxonomy
-            risk_models[imt_taxo] = RiskModel(
-                imt_taxo[0], imt_taxo[1], self.get_workflow(vfs, vfs_))
-        return risk_models
->>>>>>> b75b8117
 
     def get_workflow(self, vulnerability_functions):
         """
