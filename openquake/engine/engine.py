# -*- coding: utf-8 -*-
# vim: tabstop=4 shiftwidth=4 softtabstop=4
#
# Copyright (C) 2010-2017 GEM Foundation
#
# OpenQuake is free software: you can redistribute it and/or modify it
# under the terms of the GNU Affero General Public License as published
# by the Free Software Foundation, either version 3 of the License, or
# (at your option) any later version.
#
# OpenQuake is distributed in the hope that it will be useful,
# but WITHOUT ANY WARRANTY; without even the implied warranty of
# MERCHANTABILITY or FITNESS FOR A PARTICULAR PURPOSE.  See the
# GNU Affero General Public License for more details.
#
# You should have received a copy of the GNU Affero General Public License
# along with OpenQuake. If not, see <http://www.gnu.org/licenses/>.

"""Engine: A collection of fundamental functions for initializing and running
calculations."""

import os
import sys
import signal
import traceback

from openquake.baselib.performance import Monitor
from openquake.hazardlib import valid
from openquake.baselib import parallel
from openquake.commonlib.oqvalidation import OqParam
from openquake.commonlib import datastore, config, readinput
from openquake.calculators import base, views, export
from openquake.commonlib import logs

TERMINATE = valid.boolean(
    config.get('distribution', 'terminate_workers_on_revoke') or 'false')

USE_CELERY = config.get('distribution', 'oq_distribute') == 'celery'

if USE_CELERY:
    import celery.task.control

    def set_concurrent_tasks_default():
        """
        Set the default for concurrent_tasks.
        Returns the number of live celery nodes (i.e. the number of machines).
        """
        stats = celery.task.control.inspect(timeout=1).stats()
        if not stats:
            sys.exit("No live compute nodes, aborting calculation")
        num_cores = sum(stats[k]['pool']['max-concurrency'] for k in stats)
        OqParam.concurrent_tasks.default = num_cores * 5
        logs.LOG.info(
            'Using %s, %d cores', ', '.join(sorted(stats)), num_cores)

    def celery_cleanup(terminate, task_ids=()):
        """
        Release the resources used by an openquake job.
        In particular revoke the running tasks (if any).

        :param bool terminate: the celery revoke command terminate flag
        :param task_ids: celery task IDs
        """
        # Using the celery API, terminate and revoke and terminate any running
        # tasks associated with the current job.
        if task_ids:
            logs.LOG.warn('Revoking %d tasks', len(task_ids))
        else:  # this is normal when OQ_DISTRIBUTE=no
            logs.LOG.debug('No task to revoke')
        for tid in task_ids:
            celery.task.control.revoke(tid, terminate=terminate)
            logs.LOG.debug('Revoked task %s', tid)


def expose_outputs(dstore):
    """
    Build a correspondence between the outputs in the datastore and the
    ones in the database.

    :param dstore: datastore
    """
    oq = dstore['oqparam']
    exportable = set(ekey[0] for ekey in export.export)
    calcmode = oq.calculation_mode
    dskeys = set(dstore) & exportable  # exportable datastore keys
<<<<<<< HEAD
=======
    dskeys.add('fullreport')
>>>>>>> bb414dd1
    try:
        rlzs = list(dstore['realizations'])
    except KeyError:
        rlzs = []
    if 'scenario' not in calcmode:  # export sourcegroups.csv
        dskeys.add('sourcegroups')
    if oq.uniform_hazard_spectra:
        dskeys.add('uhs')  # export them
    if oq.hazard_maps:
        dskeys.add('hmaps')  # export them
    if 'avg_losses-rlzs' in dstore and rlzs:
        dskeys.add('avg_losses-stats')
    if oq.conditional_loss_poes:  # expose loss_maps outputs
        if 'rcurves-rlzs' in dstore or 'loss_curves-rlzs' in dstore:
<<<<<<< HEAD
            if len(rlzs) > 1:
                dskeys.add('loss_maps-rlzs')
        if 'rcurves-stats' in dstore or 'loss_curves-stats' in dstore:
            if len(rlzs) > 1:
=======
            if rlzs:
                dskeys.add('loss_maps-rlzs')
        if 'rcurves-stats' in dstore or 'loss_curves-stats' in dstore:
            if rlzs:
>>>>>>> bb414dd1
                dskeys.add('loss_maps-stats')
    if 'all_loss_ratios' in dskeys:
        dskeys.remove('all_loss_ratios')  # export only specific IDs
    if 'realizations' in dskeys and len(rlzs) <= 1:
        dskeys.remove('realizations')  # do not export a single realization
    if 'ruptures' in dskeys and 'scenario' in calcmode:
        exportable.remove('ruptures')  # do not export, as requested by Vitor
    logs.dbcmd('create_outputs', dstore.calc_id, sorted(dskeys & exportable))


class MasterKilled(KeyboardInterrupt):
    "Exception raised when a job is killed manually"


def raiseMasterKilled(signum, _stack):
    """
    When a SIGTERM is received, raise the MasterKilled
    exception with an appropriate error message.

    :param int signum: the number of the received signal
    :param _stack: the current frame object, ignored
    """
    if signum == signal.SIGTERM:
        msg = 'The openquake master process was killed manually'
    else:
        msg = 'Received a signal %d' % signum
    raise MasterKilled(msg)


# register the raiseMasterKilled callback for SIGTERM
# when using the Django development server this module is imported by a thread,
# so one gets a `ValueError: signal only works in main thread` that
# can be safely ignored
try:
    signal.signal(signal.SIGTERM, raiseMasterKilled)
except ValueError:
    pass


def job_from_file(cfg_file, username, hazard_calculation_id=None):
    """
    Create a full job profile from a job config file.

    :param str cfg_file:
        Path to a job.ini file.
    :param str username:
        The user who will own this job profile and all results
    :param str datadir:
        Data directory of the user
    :param hazard_calculation_id:
        ID of a previous calculation or None
    :returns:
        a pair (job_id, oqparam)
    """
    oq = readinput.get_oqparam(cfg_file)
    job_id = logs.dbcmd('create_job', oq.calculation_mode, oq.description,
                        username, datastore.DATADIR, hazard_calculation_id)
    return job_id, oq


def run_calc(job_id, oqparam, log_level, log_file, exports,
             hazard_calculation_id=None, **kw):
    """
    Run a calculation.

    :param job_id:
        ID of the current job
    :param oqparam:
        :class:`openquake.commonlib.oqvalidation.OqParam` instance
    :param str log_level:
        The desired logging level. Valid choices are 'debug', 'info',
        'progress', 'warn', 'error', and 'critical'.
    :param str log_file:
        Complete path (including file name) to file where logs will be written.
        If `None`, logging will just be printed to standard output.
    :param exports:
        A comma-separated string of export types.
    """
    monitor = Monitor('total runtime', measuremem=True)
    with logs.handle(job_id, log_level, log_file):  # run the job
        if USE_CELERY and os.environ.get('OQ_DISTRIBUTE') == 'celery':
            set_concurrent_tasks_default()
        calc = base.calculators(oqparam, monitor, calc_id=job_id)
        tb = 'None\n'
        try:
            logs.dbcmd('set_status', job_id, 'executing')
            _do_run_calc(calc, exports, hazard_calculation_id, **kw)
            expose_outputs(calc.datastore)
            records = views.performance_view(calc.datastore)
            logs.dbcmd('save_performance', job_id, records)
            calc.datastore.close()
            logs.LOG.info('Calculation %d finished correctly in %d seconds',
                          job_id, calc.monitor.duration)
            logs.dbcmd('finish', job_id, 'complete')
        except:
            tb = traceback.format_exc()
            try:
                logs.LOG.critical(tb)
                logs.dbcmd('finish', job_id, 'failed')
            except:  # an OperationalError may always happen
                sys.stderr.write(tb)
            raise
        finally:
            # if there was an error in the calculation, this part may fail;
            # in such a situation, we simply log the cleanup error without
            # taking further action, so that the real error can propagate
            try:
                if USE_CELERY:
                    celery_cleanup(TERMINATE, parallel.Starmap.task_ids)
            except:
                # log the finalization error only if there is no real error
                if tb == 'None\n':
                    logs.LOG.error('finalizing', exc_info=True)
    return calc


def _do_run_calc(calc, exports, hazard_calculation_id, **kw):
    with calc.monitor:
        calc.run(exports=exports, hazard_calculation_id=hazard_calculation_id,
                 close=False, **kw)  # don't close the datastore too soon<|MERGE_RESOLUTION|>--- conflicted
+++ resolved
@@ -83,10 +83,7 @@
     exportable = set(ekey[0] for ekey in export.export)
     calcmode = oq.calculation_mode
     dskeys = set(dstore) & exportable  # exportable datastore keys
-<<<<<<< HEAD
-=======
     dskeys.add('fullreport')
->>>>>>> bb414dd1
     try:
         rlzs = list(dstore['realizations'])
     except KeyError:
@@ -101,17 +98,10 @@
         dskeys.add('avg_losses-stats')
     if oq.conditional_loss_poes:  # expose loss_maps outputs
         if 'rcurves-rlzs' in dstore or 'loss_curves-rlzs' in dstore:
-<<<<<<< HEAD
             if len(rlzs) > 1:
                 dskeys.add('loss_maps-rlzs')
         if 'rcurves-stats' in dstore or 'loss_curves-stats' in dstore:
             if len(rlzs) > 1:
-=======
-            if rlzs:
-                dskeys.add('loss_maps-rlzs')
-        if 'rcurves-stats' in dstore or 'loss_curves-stats' in dstore:
-            if rlzs:
->>>>>>> bb414dd1
                 dskeys.add('loss_maps-stats')
     if 'all_loss_ratios' in dskeys:
         dskeys.remove('all_loss_ratios')  # export only specific IDs
