--- conflicted
+++ resolved
@@ -535,21 +535,14 @@
         return '<%s\n%s>' % (
             self.__class__.__name__, '\n'.join(summary))
 
-<<<<<<< HEAD
     def _get_rlzs_gsims(self, smodel, all_rlzs, seed):
-        if self.num_samples:  # sampling
-            rlzs = logictree.sample(all_rlzs, smodel.samples, seed)
-=======
-    def _get_rlzs_gsims(self, smodel, gsim_lt, seed):
         if self.num_samples:
             # NB: the weights are considered when combining the results, not
             # when sampling, therefore there are no weights in the function
             # numpy.random.choice below
-            all_rlzs = list(gsim_lt)
             numpy.random.seed(seed)
             idxs = numpy.random.choice(len(all_rlzs), smodel.samples)
             rlzs = [all_rlzs[idx] for idx in idxs]
->>>>>>> 1763160d
         else:  # full enumeration
             rlzs = logictree.get_effective_rlzs(all_rlzs)
         if len(rlzs) > TWO16:
