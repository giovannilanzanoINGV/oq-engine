#  -*- coding: utf-8 -*-
#  vim: tabstop=4 shiftwidth=4 softtabstop=4

#  Copyright (c) 2014, GEM Foundation

#  OpenQuake is free software: you can redistribute it and/or modify it
#  under the terms of the GNU Affero General Public License as published
#  by the Free Software Foundation, either version 3 of the License, or
#  (at your option) any later version.

#  OpenQuake is distributed in the hope that it will be useful,
#  but WITHOUT ANY WARRANTY; without even the implied warranty of
#  MERCHANTABILITY or FITNESS FOR A PARTICULAR PURPOSE.  See the
#  GNU General Public License for more details.

#  You should have received a copy of the GNU Affero General Public License
#  along with OpenQuake.  If not, see <http://www.gnu.org/licenses/>.

import os
import operator
import collections

import numpy

from openquake.commonlib.export import export
from openquake.commonlib.writers import (
    scientificformat, floatformat, save_csv)
from openquake.commonlib import hazard_writers
from openquake.hazardlib.imt import from_string


class SES(object):
    """
    Stochastic Event Set: A container for 1 or more ruptures associated with a
    specific investigation time span.
    """
    # the ordinal must be > 0: the reason is that it appears in the
    # exported XML file and the schema constraints the number to be
    # nonzero
    def __init__(self, ruptures, investigation_time, ordinal=1):
        self.ruptures = sorted(ruptures, key=operator.attrgetter('tag'))
        self.investigation_time = investigation_time
        self.ordinal = ordinal

    def __iter__(self):
        for sesrup in self.ruptures:
            yield sesrup.export()


class SESCollection(object):
    """
    Stochastic Event Set Collection
    """
    def __init__(self, idx_ses_dict, sm_lt_path, investigation_time=None):
        self.idx_ses_dict = idx_ses_dict
        self.sm_lt_path = sm_lt_path
        self.investigation_time = investigation_time

    def __iter__(self):
        for idx, sesruptures in sorted(self.idx_ses_dict.iteritems()):
            yield SES(sesruptures, self.investigation_time, idx)


@export.add(('ses', 'xml'))
def export_ses_xml(key, export_dir, fname, ses_coll):
    """
    Export a Stochastic Event Set Collection
    """
    dest = os.path.join(export_dir, fname)
    writer = hazard_writers.SESXMLWriter(dest, '_'.join(ses_coll.sm_lt_path))
    writer.serialize(ses_coll)
    return {fname: dest}


@export.add(('ses', 'csv'))
def export_ses_csv(key, export_dir, fname, ses_coll):
    """
    Export a Stochastic Event Set Collection
    """
    dest = os.path.join(export_dir, fname)
    rows = []
    for ses in ses_coll:
        for sesrup in ses:
            rows.append([sesrup.tag, sesrup.seed])
    save_csv(dest, sorted(rows, key=operator.itemgetter(0)))
    return {fname: dest}


# #################### export Ground Motion fields ########################## #

class GmfSet(object):
    """
    Small wrapper around the list of Gmf objects associated to the given SES.
    """
    def __init__(self, gmfset):
        self.gmfset = gmfset
        self.investigation_time = None
        self.stochastic_event_set_id = 1

    def __iter__(self):
        return iter(self.gmfset)

    def __nonzero__(self):
        return bool(self.gmfset)

    def __str__(self):
        return (
            'GMFsPerSES(investigation_time=%f, '
            'stochastic_event_set_id=%s,\n%s)' % (
                self.investigation_time,
                self.stochastic_event_set_id, '\n'.join(
                    sorted(str(g) for g in self.gmfset))))


class GroundMotionField(object):
    """
    The Ground Motion Field generated by the given rupture
    """
    def __init__(self, imt, sa_period, sa_damping, rupture_id, gmf_nodes):
        self.imt = imt
        self.sa_period = sa_period
        self.sa_damping = sa_damping
        self.rupture_id = rupture_id
        self.gmf_nodes = gmf_nodes

    def __iter__(self):
        return iter(self.gmf_nodes)

    def __getitem__(self, key):
        return self.gmf_nodes[key]

    def __str__(self):
        # string representation of a _GroundMotionField object showing the
        # content of the nodes (lon, lat an gmv). This is useful for debugging
        # and testing.
        mdata = ('imt=%(imt)s sa_period=%(sa_period)s '
                 'sa_damping=%(sa_damping)s rupture_id=%(rupture_id)s' %
                 vars(self))
        nodes = sorted(map(str, self.gmf_nodes))
        return 'GMF(%s\n%s)' % (mdata, '\n'.join(nodes))


class GroundMotionFieldNode(object):
    # the signature is not (gmv, x, y) because the XML writer expects
    # a location object
    def __init__(self, gmv, loc):
        self.gmv = gmv
        self.location = loc

    def __lt__(self, other):
        """
        A reproducible ordering by lon and lat; used in
        :function:`openquake.commonlib.hazard_writers.gen_gmfs`
        """
        return (self.location.x, self.location.y) < (
            other.location.x, other.location.y)

    def __str__(self):
        """Return lon, lat and gmv of the node in a compact string form"""
        return '<X=%9.5f, Y=%9.5f, GMV=%9.7f>' % (
            self.location.x, self.location.y, self.gmv)


class GmfCollection(object):
    """
    Object converting the parameters

    :param sitecol: SiteCollection
    :rupture_tags: tags of the ruptures
    :gmfs_by_imt: dictionary of GMFs by IMT

    into an object with the right form for the EventBasedGMFXMLWriter.
    Iterating over a GmfCollection yields GmfSet objects.
    """
    def __init__(self, sitecol, rupture_tags, gmfs_by_imt):
        self.sitecol = sitecol
        self.rupture_tags = rupture_tags
        self.gmfs_by_imt = gmfs_by_imt
        self.imts = list(gmfs_by_imt.dtype.fields)

    def __iter__(self):
        gmfset = []
        for imt_str in self.imts:
            gmfs = self.gmfs_by_imt[imt_str]
            imt, sa_period, sa_damping = from_string(imt_str)
            for rupture_tag, gmf in zip(self.rupture_tags, gmfs):
                nodes = (GroundMotionFieldNode(gmv, site.location)
                         for site, gmv in zip(self.sitecol, gmf))
                gmfset.append(
                    GroundMotionField(
                        imt, sa_period, sa_damping, rupture_tag, nodes))
        yield GmfSet(gmfset)


@export.add(('gmf', 'xml'))
def export_gmf_xml(key, export_dir, fname, sitecol, rupture_tags, gmfs,
                   gsim_path):
    """
    :param key: output_type and export_type
    :param export_dir: the directory where to export
    :param fname: name of the exported file
    :param sitecol: site collection
<<<<<<< HEAD
    :rupture_tags: a list of rupture tags
    :gmfs: a matrix of ground motion fields of shape (R, N)
=======
    :param rupture_tags: a list of rupture tags
    :param gmfs: a matrix of ground motion fields of shape (R, N)
    :param gsim_path: a tuple with the path in the GSIM logic tree
>>>>>>> 6c8258ae
    """
    dest = os.path.join(export_dir, fname)
    writer = hazard_writers.EventBasedGMFXMLWriter(
        dest, sm_lt_path='', gsim_lt_path=gsim_path)
    with floatformat('%12.8E'):
        writer.serialize(GmfCollection(sitecol, rupture_tags, gmfs))
    return {key: [dest]}


@export.add(('gmf', 'csv'))
def export_gmf_csv(key, export_dir, fname, sites, rupture_tags, gmfs,
                   gsim_path=None):
    """
    :param key: output_type and export_type
    :param export_dir: the directory where to export
    :param fname: name of the exported file
    :param sites: a filtered site collection
<<<<<<< HEAD
    :rupture_tags: a list of rupture tags
    :gmfs: a list of ground motion fields
=======
    :param rupture_tags: a list of rupture tags
    :param gmfs: a list of ground motion fields
    :param gsim_path: a tuple with the path in the GSIM logic tree
>>>>>>> 6c8258ae
    """
    dest = os.path.join(export_dir, fname)
    imts = list(gmfs.dtype.fields)
    indices = ' '.join(map(str, sites.indices)) \
              if sites.indices is not None else ''
    # the csv file has the form
    # tag,indices,gmvs_imt_1,...,gmvs_imt_N
    save_csv(dest, [[tag, indices] + [gmf[imt] for imt in imts]
                    for tag, gmf in zip(rupture_tags, gmfs)])
    return {key: [dest]}

# ####################### export hazard curves ############################ #

HazardCurve = collections.namedtuple('HazardCurve', 'location poes')


@export.add(('hazard_curves', 'csv'))
def export_hazard_curves_csv(key, export_dir, fname, sitecol, curves_by_imt,
                             imtls, investigation_time=None):
    """
    Export the curves of the given realization into XML.

    :param key: output_type and export_type
    :param export_dir: the directory where to export
    :param fname: name of the exported file
    :param sitecol: site collection
    :param curves_by_imt: dictionary with the curves keyed by IMT
    """
    dest = os.path.join(export_dir, fname)
    nsites = len(sitecol)
    # build a matrix of strings with size nsites * (num_imts + 1)
    # the + 1 is needed since the 0-th column contains lon lat
    rows = numpy.empty((nsites, len(imtls) + 1), dtype=object)
    for sid, lon, lat in zip(range(nsites), sitecol.lons, sitecol.lats):
        rows[sid, 0] = '%s %s' % (lon, lat)
    for i, imt in enumerate(sorted(curves_by_imt), 1):
        for sid, curve in zip(range(nsites), curves_by_imt[imt]):
            rows[sid, i] = scientificformat(curve, fmt='%11.7E')
    save_csv(dest, rows)
    return {fname: dest}


@export.add(('hazard_curves', 'xml'))
def export_hazard_curves_xml(key, export_dir, fname, sitecol, curves_by_imt,
                             imtls, investigation_time):
    """
    Export the curves of the given realization into XML.

    :param key: output_type and export_type
    :param export_dir: the directory where to export
    :param fname: name of the exported file
    :param sitecol: site collection
    :param rlz: realization instance
    :param curves_by_imt: dictionary with the curves keyed by IMT
    :param imtls: dictionary with the intensity measure types and levels
    :param investigation_time: investigation time in years
    """
    mdata = []
    hcurves = []
    for imt_str, imls in sorted(imtls.iteritems()):
        hcurves.append(
            [HazardCurve(site.location, poes)
             for site, poes in zip(sitecol, curves_by_imt[imt_str])])
        imt = from_string(imt_str)
        mdata.append({
            'quantile_value': None,
            'statistics': None,
            'smlt_path': '',
            'gsimlt_path': '',
            'investigation_time': investigation_time,
            'imt': imt[0],
            'sa_period': imt[1],
            'sa_damping': imt[2],
            'imls': imls,
        })
    dest = os.path.join(export_dir, fname)
    writer = hazard_writers.MultiHazardCurveXMLWriter(dest, mdata)
    with floatformat('%12.8E'):
        writer.serialize(hcurves)
    return {fname: dest}


@export.add(('hazard_stats', 'csv'))
def export_stats_csv(key, export_dir, fname, sitecol, data_by_imt):
    """
    Export the scalar outputs.

    :param key: output_type and export_type
    :param export_dir: the directory where to export
    :param fname: file name
    :param sitecol: site collection
    :param data_by_imt: dictionary of floats keyed by IMT
    """
    dest = os.path.join(export_dir, fname)
    rows = []
    for imt in sorted(data_by_imt):
        row = [imt]
        for col in data_by_imt[imt]:
            row.append(scientificformat(col))
        rows.append(row)
    save_csv(dest, numpy.array(rows).T)
    return {fname: dest}


@export.add(('uhs', 'csv'))
def export_uhs_csv(key, export_dir, fname, sitecol, hmaps):
    """
    Export the scalar outputs.

    :param key: output_type and export_type
    :param export_dir: the directory where to export
    :param fname: file name
    :param sitecol: site collection
    :param hmaps:
        an array N x I x P where N is the number of sites,
        I the number of IMTs of SA type, and P the number of poes
    """
    dest = os.path.join(export_dir, fname)
    rows = ([[lon, lat]] + list(row)
            for lon, lat, row in zip(sitecol.lons, sitecol.lats, hmaps))
    save_csv(dest, rows)
    return {fname: dest}<|MERGE_RESOLUTION|>--- conflicted
+++ resolved
@@ -200,14 +200,9 @@
     :param export_dir: the directory where to export
     :param fname: name of the exported file
     :param sitecol: site collection
-<<<<<<< HEAD
-    :rupture_tags: a list of rupture tags
-    :gmfs: a matrix of ground motion fields of shape (R, N)
-=======
     :param rupture_tags: a list of rupture tags
     :param gmfs: a matrix of ground motion fields of shape (R, N)
     :param gsim_path: a tuple with the path in the GSIM logic tree
->>>>>>> 6c8258ae
     """
     dest = os.path.join(export_dir, fname)
     writer = hazard_writers.EventBasedGMFXMLWriter(
@@ -225,14 +220,9 @@
     :param export_dir: the directory where to export
     :param fname: name of the exported file
     :param sites: a filtered site collection
-<<<<<<< HEAD
-    :rupture_tags: a list of rupture tags
-    :gmfs: a list of ground motion fields
-=======
     :param rupture_tags: a list of rupture tags
     :param gmfs: a list of ground motion fields
     :param gsim_path: a tuple with the path in the GSIM logic tree
->>>>>>> 6c8258ae
     """
     dest = os.path.join(export_dir, fname)
     imts = list(gmfs.dtype.fields)
