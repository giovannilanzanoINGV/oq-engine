--- conflicted
+++ resolved
@@ -306,24 +306,6 @@
             for sr in result[trt_id]:
                 sescollection[sr.col_id][sr.tag] = sr
         self.sescollection = sescollection
-<<<<<<< HEAD
-
-#        exports = oq.exports.split(',')
-#        for smodel in self.composite_source_model:
-#            smpath = '_'.join(smodel.path)
-#            for trt_model in smodel.trt_models:
-#                sesruptures = result.get(trt_model.id, [])
-#                ses_coll = SESCollection(
-#                    groupby(sesruptures, operator.attrgetter('ses_idx')),
-#                    smodel.path, oq.investigation_time)
-#                for fmt in exports:
-#                    fname = 'ses-%d-smltp_%s.%s' % (trt_model.id, smpath, fmt)
-#                    saved += export(
-#                        ('ses', fmt), oq.export_dir, fname, ses_coll)
-#        return saved
-
-=======
->>>>>>> 0062d48a
 
 # ######################## GMF calculator ############################ #
 
@@ -431,10 +413,6 @@
         (if any). If there were pre-existing files, they will be erased.
         """
         ClassicalCalculator.pre_execute(self)
-<<<<<<< HEAD
-=======
-        self.composite_source_model = self.precalc.composite_source_model
->>>>>>> 0062d48a
         rupture_by_tag = sum(self.precalc.sescollection, AccumDict())
         self.sesruptures = [rupture_by_tag[tag]
                             for tag in sorted(rupture_by_tag)]
@@ -495,20 +473,13 @@
             if not os.path.exists(export_dir):
                 os.makedirs(export_dir)
             oq.export_dir = export_dir
-<<<<<<< HEAD
             csm = self.precalc.composite_source_model
-=======
->>>>>>> 0062d48a
             # use a different datastore
             self.cl = ClassicalCalculator(oq, self.monitor)
             # copy the relevant attributes
             self.cl.composite_source_model = csm
             self.cl.sitecol = self.sitecol
-<<<<<<< HEAD
             self.cl.rlzs_assoc = csm.get_rlzs_assoc()
-=======
-            self.cl.rlzs_assoc = self.composite_source_model.get_rlzs_assoc()
->>>>>>> 0062d48a
             result = self.cl.run(pre_execute=False)
             for imt in self.mean_curves.dtype.fields:
                 rdiff, index = max_rel_diff_index(
