--- conflicted
+++ resolved
@@ -43,22 +43,16 @@
         a dictionary rlz.ordinal -> (loss_type, tag) -> AccumDict()
     """
     specific = set(monitor.oqparam.specific_assets)
-<<<<<<< HEAD
     if monitor.num_assets <= 10:  # hack
         specific = set(a.id for assets in monitor.assets_by_site
                        for a in assets)
-=======
->>>>>>> 0062d48a
     acc = AccumDict({rlz.ordinal: AccumDict()
                      for rlz in rlzs_assoc.realizations})
     # rlz.ordinal -> (loss_type, tag) -> AccumDict
     for out_by_rlz in riskmodel.gen_outputs(riskinputs, rlzs_assoc, monitor):
         for out in out_by_rlz:
             acc_rlz = acc[out.hid]
-<<<<<<< HEAD
             acc_rlz[out.loss_type, 'counts_matrix'] = out.counts_matrix
-=======
->>>>>>> 0062d48a
             for tag, losses, ins_losses in zip(
                     out.tags, out.event_loss_per_asset,
                     out.insured_loss_per_asset):
@@ -70,14 +64,11 @@
                     data=data, loss=sum(losses), ins_loss=sum(ins_losses),
                     nonzero=sum(1 for loss in losses if loss),
                     total=len(losses))
-<<<<<<< HEAD
-=======
                 # TODO: the names of the variables here are really bad:
                 # things like (acc_rlz, ad, a) for the inner dictionaries.
                 # The solution will be to refactor the input/output
                 # and use more arrays instead than a dictionary of dictionaries
                 # of dictionaries (bleah!)
->>>>>>> 0062d48a
                 try:
                     a = acc_rlz[out.loss_type, tag]
                 except KeyError:
@@ -143,14 +134,8 @@
         logging.info('Generated %d epsilons', num_samples * len(eps_dict))
 
         self.riskinputs = list(self.riskmodel.build_inputs_from_ruptures(
-<<<<<<< HEAD
             self.sitecol, all_ruptures, gsims_by_col, oq.truncation_level,
             correl_model, eps_dict, oq.concurrent_tasks or 1))
-=======
-            self.sitecol, assets_by_site, all_ruptures,
-            gsims_by_col, oq.truncation_level, correl_model, eps_dict,
-            oq.concurrent_tasks or 1))
->>>>>>> 0062d48a
         logging.info('Built %d risk inputs', len(self.riskinputs))
 
     def zeros(self, shape, dtype):
@@ -169,7 +154,6 @@
         several interesting outputs.
         """
         oq = self.oqparam
-<<<<<<< HEAD
         self.rlzs_assoc = self.rlzs_assoc  # write anew
         rlzs = self.rlzs_assoc.realizations
         loss_types = self.riskmodel.get_loss_types()
@@ -177,20 +161,11 @@
         C = oq.loss_curve_resolution
         self.loss_curve_dt = numpy.dtype(
             [('losses', (float, C)), ('poes', (float, C)), ('avg', float)])
-=======
-        rlzs = self.rlzs_assoc.realizations
-        loss_types = self.riskmodel.get_loss_types()
-
-        R = oq.loss_curve_resolution
-        self.loss_curve_dt = numpy.dtype(
-            [('losses', (float, R)), ('poes', (float, R)), ('avg', float)])
->>>>>>> 0062d48a
 
         if oq.conditional_loss_poes:
             lm_names = loss_map_names(oq.conditional_loss_poes)
             self.loss_map_dt = numpy.dtype([(f, float) for f in lm_names])
 
-<<<<<<< HEAD
         self.assets = assets = riskinput.sorted_assets(self.assets_by_site)
 
         self.specific_assets = specific_assets = [
@@ -201,16 +176,6 @@
 
         event_loss_asset = [{} for rlz in rlzs]
         event_loss = [{} for rlz in rlzs]
-=======
-        self.specific_assets = specific_assets = [
-            a for assets in self.assets_by_site for a in assets
-            if a.id in sorted(self.oqparam.specific_assets)]
-
-        N = len(specific_assets)
-
-        event_loss_asset = self.zeros(len(rlzs), object)
-        event_loss = self.zeros(len(rlzs), object)
->>>>>>> 0062d48a
 
         loss_curves = self.zeros(N, self.loss_curve_dt)
         ins_curves = self.zeros(N, self.loss_curve_dt)
@@ -218,27 +183,19 @@
             loss_maps = self.zeros(N, self.loss_map_dt)
         agg_loss_curve = self.zeros(1, self.loss_curve_dt)
 
-<<<<<<< HEAD
         cb = scientific.CurveBuilder(oq.loss_curve_resolution)
 
-=======
->>>>>>> 0062d48a
         for i in sorted(result):
             rlz = rlzs[i]
 
             data_by_lt_tag = result[i]
             # (loss_type, asset_id) -> [(tag, loss, ins_loss), ...]
-<<<<<<< HEAD
             elass = {(loss_type, asset.id): [] for asset in assets
-=======
-            elass = {(loss_type, asset.id): [] for asset in specific_assets
->>>>>>> 0062d48a
                      for loss_type in loss_types}
             elagg = []  # aggregate event loss
             nonzero = total = 0
             for loss_type, tag in data_by_lt_tag:
                 d = data_by_lt_tag[loss_type, tag]
-<<<<<<< HEAD
                 if tag == 'counts_matrix':
                     # matrix (N, C)
                     # poes = cb.build_poes(
@@ -250,10 +207,6 @@
 
                 for aid, loss, ins_loss in d['data']:
                     elass[loss_type, aid].append((tag, loss, ins_loss))
-=======
-                for asset_ref, loss, ins_loss in sorted(d['data']):
-                    elass[loss_type, asset_ref].append((tag, loss, ins_loss))
->>>>>>> 0062d48a
 
                 # aggregates
                 elagg.append((loss_type, tag, d['loss'], d['ins_loss']))
@@ -268,13 +221,9 @@
                         data_by_lt[loss_type].append(
                             (tag, asset_id, loss, ins_loss))
                 for loss_type, data in data_by_lt.iteritems():
-<<<<<<< HEAD
                     event_loss_asset[i][loss_type] = sorted(
                         (t, a, l, i) for t, a, l, i in data
                         if a in specific_asset_refs)
-=======
-                    event_loss_asset[i][loss_type] = sorted(data)
->>>>>>> 0062d48a
 
                     # build the loss curves per asset
                     lc = self.build_loss_curves(elass, loss_type, 1)
@@ -287,11 +236,7 @@
 
                     if oq.conditional_loss_poes:
                         # build the loss maps per asset, array of shape (N, P)
-<<<<<<< HEAD
                         losses_poes = numpy.array(  # shape (N, 2, C)
-=======
-                        losses_poes = numpy.array(  # shape (N, 2, R)
->>>>>>> 0062d48a
                             [lc['losses'], lc['poes']]).transpose(1, 0, 2)
                         lmaps = scientific.loss_map_matrix(
                             oq.conditional_loss_poes, losses_poes)  # (P, N)
@@ -312,7 +257,6 @@
                     losses, poes, avg, _ = self.build_agg_loss_curve_and_map(
                         [loss for _lt, _tag, loss, _ins_loss in rows])
                     # NB: there is no aggregate insured loss curve
-<<<<<<< HEAD
                     agg_loss_curve[loss_type][0] = (losses, poes, avg)
                     # NB: the aggregated loss_map is not stored
 
@@ -321,14 +265,6 @@
 
         if specific_assets:
             self.event_loss_asset = event_loss_asset
-=======
-                    agg_loss_curve[loss_type] = [(losses, poes, avg)]
-                    # NB: the aggregated loss_map is not stored
-
-                self.store('agg_loss_curve', rlz, agg_loss_curve)
-
-        self.event_loss_asset = event_loss_asset
->>>>>>> 0062d48a
         self.event_loss = event_loss
 
         # store statistics (i.e. mean and quantiles) for curves and maps
@@ -364,7 +300,6 @@
         :returns: an array of loss curves, one for each asset
         """
         oq = self.oqparam
-<<<<<<< HEAD
         C = oq.loss_curve_resolution
         lcs = []
         for asset in self.assets:
@@ -377,19 +312,6 @@
                 avg = scientific.average_loss((losses, poes))
             else:
                 losses, poes = numpy.zeros(C), numpy.zeros(C)
-=======
-        R = oq.loss_curve_resolution
-        lcs = []
-        for asset in self.specific_assets:
-            all_losses = [loss[i] for loss in elass[loss_type, asset.id]]
-            if all_losses:
-                losses, poes = scientific.event_based(
-                    all_losses, tses=oq.tses, time_span=oq.investigation_time,
-                    curve_resolution=R)
-                avg = scientific.average_loss((losses, poes))
-            else:
-                losses, poes = numpy.zeros(R), numpy.zeros(R)
->>>>>>> 0062d48a
                 avg = 0
             lcs.append((losses, poes, avg))
         return numpy.array(lcs, self.loss_curve_dt)
@@ -419,10 +341,6 @@
         """
         oq = self.oqparam
         rlzs = self.rlzs_assoc.realizations
-<<<<<<< HEAD
-=======
-        assets = self.specific_assets
->>>>>>> 0062d48a
         stats = scientific.StatsBuilder(
             oq.quantile_loss_curves, oq.conditional_loss_poes, [],
             scientific.normalize_curves_eb)
@@ -434,17 +352,10 @@
             for rlz in rlzs:
                 lcs = self.datastore['/loss_curves/rlzs/%s' % rlz.uid][
                     loss_type]
-<<<<<<< HEAD
                 losses_poes = numpy.array(  # -> shape (N, 2, C)
                     [lcs['losses'], lcs['poes']]).transpose(1, 0, 2)
                 out = scientific.Output(
                     self.assets, loss_type, rlz.ordinal, rlz.weight,
-=======
-                losses_poes = numpy.array(  # -> shape (N, 2, R)
-                    [lcs['losses'], lcs['poes']]).transpose(1, 0, 2)
-                out = scientific.Output(
-                    assets, loss_type, rlz.ordinal, rlz.weight,
->>>>>>> 0062d48a
                     loss_curves=losses_poes, insured_curves=None)
                 outputs.append(out)
             yield stats.build(outputs)
@@ -454,11 +365,7 @@
         Compute and store the statistical outputs
         """
         oq = self.oqparam
-<<<<<<< HEAD
         N = len(self.assets)
-=======
-        N = len(self.specific_assets)
->>>>>>> 0062d48a
         Q = 1 + len(oq.quantile_loss_curves)
         loss_curve_stats = self.zeros((Q, N), self.loss_curve_dt)
         ins_curve_stats = self.zeros((Q, N), self.loss_curve_dt)
