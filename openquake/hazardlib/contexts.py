# -*- coding: utf-8 -*-
# vim: tabstop=4 shiftwidth=4 softtabstop=4
#
# Copyright (C) 2018-2019 GEM Foundation
#
# OpenQuake is free software: you can redistribute it and/or modify it
# under the terms of the GNU Affero General Public License as published
# by the Free Software Foundation, either version 3 of the License, or
# (at your option) any later version.
#
# OpenQuake is distributed in the hope that it will be useful,
# but WITHOUT ANY WARRANTY; without even the implied warranty of
# MERCHANTABILITY or FITNESS FOR A PARTICULAR PURPOSE.  See the
# GNU Affero General Public License for more details.
#
# You should have received a copy of the GNU Affero General Public License
# along with OpenQuake.  If not, see <http://www.gnu.org/licenses/>.
import abc
import sys
import copy
import time
import warnings
import numpy

from openquake.baselib.general import AccumDict, DictArray
from openquake.baselib.performance import Monitor
from openquake.hazardlib import imt as imt_module
from openquake.hazardlib.gsim import base
from openquake.hazardlib.calc.filters import IntegrationDistance
from openquake.hazardlib.probability_map import ProbabilityMap
from openquake.hazardlib.geo.surface import PlanarSurface

F32 = numpy.float32
KNOWN_DISTANCES = frozenset(
    'rrup rx ry0 rjb rhypo repi rcdpp azimuth azimuth_cp rvolc'.split())


def _update(pmap, pm, src, src_mutex, rup_mutex):
    if not rup_mutex:
        pm = ~pm
    if not pm:
        return
    if src_mutex:
        pm *= src.mutex_weight
    for grp_id in src.src_group_ids:
        if src_mutex:
            pmap[grp_id] += pm
        else:
            pmap[grp_id] |= pm


def get_distances(rupture, mesh, param):
    """
    :param rupture: a rupture
    :param mesh: a mesh of points or a site collection
    :param param: the kind of distance to compute (default rjb)
    :returns: an array of distances from the given mesh
    """
    if param == 'rrup':
        dist = rupture.surface.get_min_distance(mesh)
    elif param == 'rx':
        dist = rupture.surface.get_rx_distance(mesh)
    elif param == 'ry0':
        dist = rupture.surface.get_ry0_distance(mesh)
    elif param == 'rjb':
        dist = rupture.surface.get_joyner_boore_distance(mesh)
    elif param == 'rhypo':
        dist = rupture.hypocenter.distance_to_mesh(mesh)
    elif param == 'repi':
        dist = rupture.hypocenter.distance_to_mesh(mesh, with_depths=False)
    elif param == 'rcdpp':
        dist = rupture.get_cdppvalue(mesh)
    elif param == 'azimuth':
        dist = rupture.surface.get_azimuth(mesh)
    elif param == 'azimuth_cp':
        dist = rupture.surface.get_azimuth_of_closest_point(mesh)
    elif param == "rvolc":
        # Volcanic distance not yet supported, defaulting to zero
        dist = numpy.zeros_like(mesh.lons)
    else:
        raise ValueError('Unknown distance measure %r' % param)
    dist.flags.writeable = False
    return dist


class FarAwayRupture(Exception):
    """Raised if the rupture is outside the maximum distance for all sites"""


def get_num_distances(gsims):
    """
    :returns: the number of distances required for the given GSIMs
    """
    dists = set()
    for gsim in gsims:
        dists.update(gsim.REQUIRES_DISTANCES)
    return len(dists)


class RupData(object):
    """
    A class to collect rupture information into an array
    """
    def __init__(self, cmaker):
        self.cmaker = cmaker
        self.data = AccumDict(accum=[])

    def from_srcs(self, srcs, sites):  # used in disagg.disaggregation
        """
        :returns: param -> array
        """
        for src in srcs:
            for rup in src.iter_ruptures():
                self.cmaker.add_rup_params(rup)
                self.add(rup, src.id, sites)
        return {k: numpy.array(v) for k, v in self.data.items()}

    def add(self, rup, src_id, sctx, dctx=None):
        rate = rup.occurrence_rate
        if numpy.isnan(rate):  # for nonparametric ruptures
            probs_occur = rup.probs_occur
        else:
            probs_occur = numpy.zeros(0, numpy.float64)
        self.data['srcidx'].append(src_id or 0)
        self.data['occurrence_rate'].append(rate)
        self.data['weight'].append(rup.weight or numpy.nan)
        self.data['probs_occur'].append(probs_occur)
        for rup_param in self.cmaker.REQUIRES_RUPTURE_PARAMETERS:
            self.data[rup_param].append(getattr(rup, rup_param))

        self.data['sid_'].append(numpy.int16(sctx.sids))
        for dst_param in self.cmaker.REQUIRES_DISTANCES:
            if dctx is None:  # compute the distances
                dists = get_distances(rup, sctx, dst_param)
            else:  # reuse already computed distances
                dists = getattr(dctx, dst_param)
            self.data[dst_param + '_'].append(F32(dists))
        closest = rup.surface.get_closest_points(sctx)
        self.data['lon_'].append(F32(closest.lons))
        self.data['lat_'].append(F32(closest.lats))


def _collapse(rups):
    # collapse a list of ruptures into a single rupture
    rup = copy.copy(rups[0])
    rup.occurrence_rate *= len(rups)
    return rup


class ContextMaker(object):
    """
    A class to manage the creation of contexts for distances, sites, rupture.
    """
    REQUIRES = ['DISTANCES', 'SITES_PARAMETERS', 'RUPTURE_PARAMETERS']

    def __init__(self, trt, gsims, param=None, monitor=Monitor()):
        param = param or {}
        self.max_sites_disagg = param.get('max_sites_disagg', 10)
        self.trt = trt
        self.gsims = gsims
        self.maximum_distance = (
            param.get('maximum_distance') or IntegrationDistance({}))
        self.trunclevel = param.get('truncation_level')
        for req in self.REQUIRES:
            reqset = set()
            for gsim in gsims:
                reqset.update(getattr(gsim, 'REQUIRES_' + req))
            setattr(self, 'REQUIRES_' + req, reqset)
        self.collapse_factor = param.get('collapse_factor', 3)
        self.max_radius = param.get('max_radius')
        self.pointsource_distance = param.get('pointsource_distance')
        filter_distance = param.get('filter_distance')
        if filter_distance is None:
            if 'rrup' in self.REQUIRES_DISTANCES:
                filter_distance = 'rrup'
            elif 'rjb' in self.REQUIRES_DISTANCES:
                filter_distance = 'rjb'
            else:
                filter_distance = 'rrup'
        self.filter_distance = filter_distance
        self.imtls = param.get('imtls', {})
        self.imts = [imt_module.from_string(imt) for imt in self.imtls]
        self.reqv = param.get('reqv')
        self.REQUIRES_DISTANCES.add(self.filter_distance)
        if self.reqv is not None:
            self.REQUIRES_DISTANCES.add('repi')
        if hasattr(gsims, 'items'):
            # gsims is actually a dict rlzs_by_gsim
            # since the ContextMaker must be used on ruptures with the
            # same TRT, given a realization there is a single gsim
            self.gsim_by_rlzi = {}
            for gsim, rlzis in gsims.items():
                for rlzi in rlzis:
                    self.gsim_by_rlzi[rlzi] = gsim
        self.ctx_mon = monitor('make_contexts', measuremem=False)
        self.poe_mon = monitor('get_poes', measuremem=False)
        self.pne_mon = monitor('composing pnes', measuremem=False)
        self.gmf_mon = monitor('computing mean_std', measuremem=False)
        self.loglevels = DictArray(self.imtls)
        with warnings.catch_warnings():
            # avoid RuntimeWarning: divide by zero encountered in log
            warnings.simplefilter("ignore")
            for imt, imls in self.imtls.items():
                self.loglevels[imt] = numpy.log(imls)

    def filter(self, sites, rupture, mdist=None):
        """
        Filter the site collection with respect to the rupture.

        :param sites:
            Instance of :class:`openquake.hazardlib.site.SiteCollection`.
        :param rupture:
            Instance of
            :class:`openquake.hazardlib.source.rupture.BaseRupture`
        :param mdist:
           if not None, use it as maximum distance
        :returns:
            (filtered sites, distance context)
        """
        distances = get_distances(rupture, sites, self.filter_distance)
        mdist = mdist or self.maximum_distance(
            rupture.tectonic_region_type, rupture.mag)
        mask = distances <= mdist
        if mask.any():
            sites, distances = sites.filter(mask), distances[mask]
        else:
            raise FarAwayRupture(
                '%d: %d km' % (rupture.rup_id, distances.min()))
        return sites, DistancesContext([(self.filter_distance, distances)])

    def add_rup_params(self, rupture):
        """
        Add .REQUIRES_RUPTURE_PARAMETERS to the rupture
        """
        for param in self.REQUIRES_RUPTURE_PARAMETERS:
            if param == 'mag':
                value = rupture.mag
            elif param == 'strike':
                value = rupture.surface.get_strike()
            elif param == 'dip':
                value = rupture.surface.get_dip()
            elif param == 'rake':
                value = rupture.rake
            elif param == 'ztor':
                value = rupture.surface.get_top_edge_depth()
            elif param == 'hypo_lon':
                value = rupture.hypocenter.longitude
            elif param == 'hypo_lat':
                value = rupture.hypocenter.latitude
            elif param == 'hypo_depth':
                value = rupture.hypocenter.depth
            elif param == 'width':
                value = rupture.surface.get_width()
            else:
                raise ValueError('%s requires unknown rupture parameter %r' %
                                 (type(self).__name__, param))
            setattr(rupture, param, value)

    def make_contexts(self, sites, rupture, radius_dist=None):
        """
        Filter the site collection with respect to the rupture and
        create context objects.

        :param sites:
            Instance of :class:`openquake.hazardlib.site.SiteCollection`.

        :param rupture:
            Instance of
            :class:`openquake.hazardlib.source.rupture.BaseRupture`

        :returns:
            Tuple of two items: sites and distances context.

        :raises ValueError:
            If any of declared required parameters (site, rupture and
            distance parameters) is unknown.
        """
        sites, dctx = self.filter(sites, rupture, radius_dist)
        for param in self.REQUIRES_DISTANCES - set([self.filter_distance]):
            distances = get_distances(rupture, sites, param)
            setattr(dctx, param, distances)
        reqv_obj = (self.reqv.get(rupture.tectonic_region_type)
                    if self.reqv else None)
        if reqv_obj and isinstance(rupture.surface, PlanarSurface):
            reqv = reqv_obj.get(dctx.repi, rupture.mag)
            if 'rjb' in self.REQUIRES_DISTANCES:
                dctx.rjb = reqv
            if 'rrup' in self.REQUIRES_DISTANCES:
                reqv_rup = numpy.sqrt(reqv**2 + rupture.hypocenter.depth**2)
                dctx.rrup = reqv_rup
        self.add_rup_params(rupture)
        return sites, dctx

    def get_pmap(self, src, s_sites, rup_indep=True):
        """
        :param src: a hazardlib source
        :param s_sites: the sites affected by it
        :returns: the probability map generated by the source
        """
        imts = self.imts
        fewsites = len(s_sites.complete) <= self.max_sites_disagg
        rupdata = RupData(self)
        nrups, nsites = 0, 0
        L, G = len(self.imtls.array), len(self.gsims)
        poemap = ProbabilityMap(L, G)
        dists = []
        for rups, sites, magdist in self._gen_rups_sites(src, s_sites):
            if magdist is not None:
                dists.append(magdist)
            sids = []
            data = []
            with self.ctx_mon:
                for rup in rups:
                    try:
                        r_sites, dctx = self.make_contexts(sites, rup, magdist)
                    except FarAwayRupture:
                        continue
                    sids.extend(r_sites.sids)
                    data.append((rup, r_sites, dctx))
            if not sids:
                continue
            with self.gmf_mon:
<<<<<<< HEAD
                mean_std = numpy.zeros((2, len(sids), M, G))
                n = 0
                for rup, r_sites, dctx in data:
                    s = len(r_sites)
                    for g, gsim in enumerate(self.gsims):
                        dctx_ = dctx.roundup(gsim.minimum_distance)
                        for m, imt in enumerate(imts):
                            mean_std[:, n:n+s, m, g] = gsim.get_mean_std(
                                r_sites, rup, dctx_, [imt])[0]
                    n += s
=======
                mean_std = base.get_mean_std(  # shape (2, N, M, G)
                    rup, r_sites, dctx, imts, self.gsims)
>>>>>>> a177cc9b
            with self.poe_mon:
                pairs = zip(sids, self._make_pnes(rups[0], mean_std))
            with self.pne_mon:
                if rup_indep:
                    for sid, pne in pairs:
                        poemap.setdefault(sid, rup_indep).array *= pne
                else:
                    for sid, pne in pairs:
                        poemap.setdefault(sid, rup_indep).array += (
                            1.-pne) * rup.weight
            nrups += 1
            nsites += len(r_sites)
            if fewsites:  # store rupdata
                rupdata.add(rup, src.id, r_sites, dctx)
            #if len(data) > 1:
            #    import pdb; pdb.set_trace()
        poemap.nrups = nrups
        poemap.nsites = nsites
        poemap.maxdist = numpy.mean(dists) if dists else None
        poemap.data = rupdata.data
        return poemap

    # NB: it is important for this to be fast since it is inside an inner loop
    def _make_pnes(self, rupture, mean_std):
        ll = self.loglevels
        poes = base.get_poes(mean_std, ll, self.trunclevel, self.gsims)
        # shape (N, L, G)
        for g, gsim in enumerate(self.gsims):
            for m, imt in enumerate(ll):
                if hasattr(gsim, 'weight') and gsim.weight[imt] == 0:
                    # set by the engine when parsing the gsim logictree;
                    # when 0 ignore the gsim: see _build_trts_branches
                    poes[:, ll(imt), g] = 0
        return rupture.get_probability_no_exceedance(poes)

    def _gen_rups_sites(self, src, sites):
        loc = getattr(src, 'location', None)
        trt = src.tectonic_region_type
        simple = loc and src.count_nphc() == 1  # nodal plane/hypocenter distr
        for mag, rups in src.gen_mag_ruptures():
            if loc and len(sites) > self.max_sites_disagg:
                # collapse distance feature: finite site effects
                # are ignored for sites over collapse_factor x rupture_radius
                # implements the max_radius feature: sites above
                # max_radius * rupture_radius are discarded
                if not simple:
                    weights, depths = zip(*src.hypocenter_distribution.data)
                    loc = copy.copy(loc)  # average hypocenter
                    loc.depth = numpy.average(depths, weights=weights)

                mdist = self.maximum_distance(trt, mag)
                radius = src._get_max_rupture_projection_radius(mag)
                if self.max_radius is not None:
                    mdist = min(self.max_radius * radius, mdist)
                if simple:
                    # there is nothing to collapse
                    yield rups, sites, mdist
                else:
                    # compute the collapse distance and use it
                    if self.pointsource_distance is None:
                        cdist = min(self.collapse_factor * radius, mdist)
                    else:  # legacy approach
                        cdist = min(self.pointsource_distance, mdist)
                    close_sites, far_sites = sites.split(loc, cdist)
                    if close_sites is None:  # all is far
                        yield _collapse(rups), far_sites, mdist
                    elif far_sites is None:  # all is close
                        yield rups, close_sites, mdist
                    else:  # some sites are far, some are close
                        yield _collapse(rups), far_sites, mdist
                        yield rups, close_sites, mdist
            else:  # no point source or site-specific analysis
                yield rups, sites, None

    def get_pmap_by_grp(self, src_sites, src_mutex=False, rup_mutex=False):
        """
        :param src_sites: an iterator of pairs (source, sites)
        :param src_mutex: True if the sources are mutually exclusive
        :param rup_mutex: True if the ruptures are mutually exclusive
        :return: dictionaries pmap, rdata, calc_times
        """
        imtls = self.imtls
        L, G = len(imtls.array), len(self.gsims)
        pmap = AccumDict(accum=ProbabilityMap(L, G))
        gids = []
        rup_data = AccumDict(accum=[])
        # AccumDict of arrays with 3 elements nrups, nsites, calc_time
        calc_times = AccumDict(accum=numpy.zeros(3, numpy.float32))
        it = iter(src_sites)
        dists = []
        while True:
            t0 = time.time()
            try:
                src, s_sites = next(it)
                poemap = self.get_pmap(src, s_sites, not rup_mutex)
                _update(pmap, poemap, src, src_mutex, rup_mutex)
            except StopIteration:
                break
            except Exception as err:
                etype, err, tb = sys.exc_info()
                msg = '%s (source id=%s)' % (str(err), src.source_id)
                raise etype(msg).with_traceback(tb)
            if poemap.maxdist:
                dists.append(poemap.maxdist)
            if len(poemap.data):
                nr = len(poemap.data['sid_'])
                for gid in src.src_group_ids:
                    gids.extend([gid] * nr)
                    for k, v in poemap.data.items():
                        rup_data[k].extend(v)
            calc_times[src.id] += numpy.array(
                [poemap.nrups, poemap.nsites, time.time() - t0])

        rdata = {k: numpy.array(v) for k, v in rup_data.items()}
        rdata['grp_id'] = numpy.uint16(gids)
        maxdist = numpy.mean(dists) if dists else None
        return pmap, rdata, calc_times, maxdist


class BaseContext(metaclass=abc.ABCMeta):
    """
    Base class for context object.
    """
    def __eq__(self, other):
        """
        Return True if ``other`` has same attributes with same values.
        """
        if isinstance(other, self.__class__):
            if self._slots_ == other._slots_:
                oks = []
                for s in self._slots_:
                    a, b = getattr(self, s, None), getattr(other, s, None)
                    if a is None and b is None:
                        ok = True
                    elif a is None and b is not None:
                        ok = False
                    elif a is not None and b is None:
                        ok = False
                    elif hasattr(a, 'shape') and hasattr(b, 'shape'):
                        if a.shape == b.shape:
                            ok = numpy.allclose(a, b)
                        else:
                            ok = False
                    else:
                        ok = a == b
                    oks.append(ok)
                return numpy.all(oks)
        return False


# mock of a site collection used in the tests and in the SMTK
class SitesContext(BaseContext):
    """
    Sites calculation context for ground shaking intensity models.

    Instances of this class are passed into
    :meth:`GroundShakingIntensityModel.get_mean_and_stddevs`. They are
    intended to represent relevant features of the sites collection.
    Every GSIM class is required to declare what :attr:`sites parameters
    <GroundShakingIntensityModel.REQUIRES_SITES_PARAMETERS>` does it need.
    Only those required parameters are made available in a result context
    object.
    """
    # _slots_ is used in hazardlib check_gsim and in the SMTK
    def __init__(self, slots='vs30 vs30measured z1pt0 z2pt5'.split(),
                 sitecol=None):
        self._slots_ = slots
        if sitecol is not None:
            self.sids = sitecol.sids
            for slot in slots:
                setattr(self, slot, getattr(sitecol, slot))


class DistancesContext(BaseContext):
    """
    Distances context for ground shaking intensity models.

    Instances of this class are passed into
    :meth:`GroundShakingIntensityModel.get_mean_and_stddevs`. They are
    intended to represent relevant distances between sites from the collection
    and the rupture. Every GSIM class is required to declare what
    :attr:`distance measures <GroundShakingIntensityModel.REQUIRES_DISTANCES>`
    does it need. Only those required values are calculated and made available
    in a result context object.
    """
    _slots_ = ('rrup', 'rx', 'rjb', 'rhypo', 'repi', 'ry0', 'rcdpp',
               'azimuth', 'hanging_wall', 'rvolc')

    def __init__(self, param_dist_pairs=()):
        for param, dist in param_dist_pairs:
            setattr(self, param, dist)

    def roundup(self, minimum_distance):
        """
        If the minimum_distance is nonzero, returns a copy of the
        DistancesContext with updated distances, i.e. the ones below
        minimum_distance are rounded up to the minimum_distance. Otherwise,
        returns the original DistancesContext unchanged.
        """
        if not minimum_distance:
            return self
        ctx = DistancesContext()
        for dist, array in vars(self).items():
            small_distances = array < minimum_distance
            if small_distances.any():
                array = numpy.array(array)  # make a copy first
                array[small_distances] = minimum_distance
                array.flags.writeable = False
            setattr(ctx, dist, array)
        return ctx


# mock of a rupture used in the tests and in the SMTK
class RuptureContext(BaseContext):
    """
    Rupture calculation context for ground shaking intensity models.

    Instances of this class are passed into
    :meth:`GroundShakingIntensityModel.get_mean_and_stddevs`. They are
    intended to represent relevant features of a single rupture. Every
    GSIM class is required to declare what :attr:`rupture parameters
    <GroundShakingIntensityModel.REQUIRES_RUPTURE_PARAMETERS>` does it need.
    Only those required parameters are made available in a result context
    object.
    """
    _slots_ = (
        'mag', 'strike', 'dip', 'rake', 'ztor', 'hypo_lon', 'hypo_lat',
        'hypo_depth', 'width', 'hypo_loc')
    temporal_occurrence_model = None  # to be set

    def __init__(self, param_pairs=()):
        for param, value in param_pairs:
            setattr(self, param, value)

    def get_probability_no_exceedance(self, poes):
        """
        Compute and return the probability that in the time span for which the
        rupture is defined, the rupture itself never generates a ground motion
        value higher than a given level at a given site.

        Such calculation is performed starting from the conditional probability
        that an occurrence of the current rupture is producing a ground motion
        value higher than the level of interest at the site of interest.
        The actual formula used for such calculation depends on the temporal
        occurrence model the rupture is associated with.
        The calculation can be performed for multiple intensity measure levels
        and multiple sites in a vectorized fashion.

        :param poes:
            2D numpy array containing conditional probabilities the the a
            rupture occurrence causes a ground shaking value exceeding a
            ground motion level at a site. First dimension represent sites,
            second dimension intensity measure levels. ``poes`` can be obtained
            calling the :func:`func <openquake.hazardlib.gsim.base.get_poes>
        """
        if numpy.isnan(self.occurrence_rate):  # nonparametric rupture
            # Uses the formula
            #
            #    ∑ p(k|T) * p(X<x|rup)^k
            #
            # where `p(k|T)` is the probability that the rupture occurs k times
            # in the time span `T`, `p(X<x|rup)` is the probability that a
            # rupture occurrence does not cause a ground motion exceedance, and
            # thesummation `∑` is done over the number of occurrences `k`.
            #
            # `p(k|T)` is given by the attribute probs_occur and
            # `p(X<x|rup)` is computed as ``1 - poes``.
            # Converting from 1d to 2d
            if len(poes.shape) == 1:
                poes = numpy.reshape(poes, (-1, len(poes)))
            p_kT = self.probs_occur
            prob_no_exceed = numpy.array(
                [v * ((1 - poes) ** i) for i, v in enumerate(p_kT)])
            prob_no_exceed = numpy.sum(prob_no_exceed, axis=0)
            if isinstance(prob_no_exceed, numpy.ndarray):
                prob_no_exceed[prob_no_exceed > 1.] = 1.  # sanity check
                prob_no_exceed[poes == 0.] = 1.  # avoid numeric issues
            return prob_no_exceed
        # parametric rupture
        tom = self.temporal_occurrence_model
        return tom.get_probability_no_exceedance(self.occurrence_rate, poes)<|MERGE_RESOLUTION|>--- conflicted
+++ resolved
@@ -320,23 +320,9 @@
             if not sids:
                 continue
             with self.gmf_mon:
-<<<<<<< HEAD
-                mean_std = numpy.zeros((2, len(sids), M, G))
-                n = 0
-                for rup, r_sites, dctx in data:
-                    s = len(r_sites)
-                    for g, gsim in enumerate(self.gsims):
-                        dctx_ = dctx.roundup(gsim.minimum_distance)
-                        for m, imt in enumerate(imts):
-                            mean_std[:, n:n+s, m, g] = gsim.get_mean_std(
-                                r_sites, rup, dctx_, [imt])[0]
-                    n += s
-=======
-                mean_std = base.get_mean_std(  # shape (2, N, M, G)
-                    rup, r_sites, dctx, imts, self.gsims)
->>>>>>> a177cc9b
+                mean_std = base.get_mean_std(data, imts, self.gsims)
             with self.poe_mon:
-                pairs = zip(sids, self._make_pnes(rups[0], mean_std))
+                pairs = self._make_pnes(data, mean_std)
             with self.pne_mon:
                 if rup_indep:
                     for sid, pne in pairs:
@@ -345,12 +331,10 @@
                     for sid, pne in pairs:
                         poemap.setdefault(sid, rup_indep).array += (
                             1.-pne) * rup.weight
-            nrups += 1
-            nsites += len(r_sites)
+            nrups += len(rups)
+            nsites += len(sids)
             if fewsites:  # store rupdata
                 rupdata.add(rup, src.id, r_sites, dctx)
-            #if len(data) > 1:
-            #    import pdb; pdb.set_trace()
         poemap.nrups = nrups
         poemap.nsites = nsites
         poemap.maxdist = numpy.mean(dists) if dists else None
@@ -358,7 +342,7 @@
         return poemap
 
     # NB: it is important for this to be fast since it is inside an inner loop
-    def _make_pnes(self, rupture, mean_std):
+    def _make_pnes(self, data, mean_std):
         ll = self.loglevels
         poes = base.get_poes(mean_std, ll, self.trunclevel, self.gsims)
         # shape (N, L, G)
