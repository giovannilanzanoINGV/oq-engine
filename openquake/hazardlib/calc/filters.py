# -*- coding: utf-8 -*-
# vim: tabstop=4 shiftwidth=4 softtabstop=4
#
# Copyright (C) 2012-2018 GEM Foundation
#
# OpenQuake is free software: you can redistribute it and/or modify it
# under the terms of the GNU Affero General Public License as published
# by the Free Software Foundation, either version 3 of the License, or
# (at your option) any later version.
#
# OpenQuake is distributed in the hope that it will be useful,
# but WITHOUT ANY WARRANTY; without even the implied warranty of
# MERCHANTABILITY or FITNESS FOR A PARTICULAR PURPOSE.  See the
# GNU Affero General Public License for more details.
#
# You should have received a copy of the GNU Affero General Public License
# along with OpenQuake. If not, see <http://www.gnu.org/licenses/>.
"""
Module :mod:`~openquake.hazardlib.calc.filters` contain filter functions for
calculators.

Filters are functions (or other callable objects) that should take generators
and return generators. There are two different kinds of filter functions:

1. Source-site filters. Those functions take a generator of two-item tuples,
   each pair consists of seismic source object (that is, an instance of
   a subclass of :class:`~openquake.hazardlib.source.base.BaseSeismicSource`)
   and a site collection (instance of
   :class:`~openquake.hazardlib.site.SiteCollection`).
2. Rupture-site filters. Those also take a generator of pairs, but in this
   case the first item in the pair is a rupture object (instance of
   :class:`~openquake.hazardlib.source.rupture.Rupture`). The second element in
   generator items is still site collection.

The purpose of both kinds of filters is to limit the amount of calculation
to be done based on some criteria, like the distance between the source
and the site. So common design feature of all the filters is the loop over
pairs of the provided generator, filtering the sites collection, and if
there are no items left in it, skipping the pair and continuing to the next
one. If some sites need to be considered together with that source / rupture,
the pair gets generated out, with a (possibly) :meth:`limited
<openquake.hazardlib.site.SiteCollection.filter>` site collection.

Consistency of filters' input and output stream format allows several filters
(obviously, of the same kind) to be chained together.

Filter functions should not make assumptions about the ordering of items
in the original generator or draw more than one pair at once. Ideally, they
should also perform reasonably fast (filtering stage that takes longer than
the actual calculation on unfiltered collection only decreases performance).

Module :mod:`openquake.hazardlib.calc.filters` exports one distance-based
filter function as well as a "no operation" filter (`source_site_noop_filter`).
There is a class `SourceFilter` to determine the sites
affected by a given source: the second one uses an R-tree index and it is
faster if there are a lot of sources, i.e. if the initial time to prepare
the index can be compensed. Finally, there is a function
`filter_sites_by_distance_to_rupture` based on the Joyner-Boore distance.
"""
import sys
import math
import collections
from contextlib import contextmanager
import numpy
from scipy.interpolate import interp1d
import rtree
from openquake.baselib.python3compat import raise_
from openquake.hazardlib.geo.utils import normalize_lons

KM_TO_DEGREES = 0.0089932  # 1 degree == 111 km
DEGREES_TO_RAD = 0.01745329252  # 1 radians = 57.295779513 degrees
MAX_DISTANCE = 2000  # km, ultra big distance used if there is no filter


def angular_distance(km, lat, lat2=None):
    """
    Return the angular distance of two points at the given latitude.

    >>> '%.3f' % angular_distance(100, lat=40)
    '1.174'
    >>> '%.3f' % angular_distance(100, lat=80)
    '5.179'
    """
    if lat2 is not None:
        # use the largest latitude to compute the angular distance
        lat = max(abs(lat), abs(lat2))
    return km * KM_TO_DEGREES / math.cos(lat * DEGREES_TO_RAD)


@contextmanager
def context(src):
    """
    Used to add the source_id to the error message. To be used as

    with context(src):
        operation_with(src)

    Typically the operation is filtering a source, that can fail for
    tricky geometries.
    """
    try:
        yield
    except Exception:
        etype, err, tb = sys.exc_info()
        msg = 'An error occurred with source id=%s. Error: %s'
        msg %= (src.source_id, err)
        raise_(etype, msg, tb)


def filter_sites_by_distance_to_rupture(rupture, integration_distance, sites):
    """
    Filter out sites from the collection that are further from the rupture
    than some arbitrary threshold.

    :param rupture:
        Instance of :class:`~openquake.hazardlib.source.rupture.Rupture`
        that was generated by :meth:
        `openquake.hazardlib.source.base.BaseSeismicSource.iter_ruptures`
        of an instance of this class.
    :param integration_distance:
        Threshold distance in km.
    :param sites:
        Instance of :class:`openquake.hazardlib.site.SiteCollection`
        to filter.
    :returns:
        Filtered :class:`~openquake.hazardlib.site.SiteCollection`.

    Sites should not be filtered out if it is not further than the integration
    distance from the rupture's surface projection along the great
    circle arc (this is known as Joyner-Boore distance, :meth:`
    openquake.hazardlib.geo.surface.base.BaseQuadrilateralSurface.get_joyner_boore_distance`).
    """
    jb_dist = rupture.surface.get_joyner_boore_distance(sites.mesh)
    return sites.filter(jb_dist <= integration_distance)


def getdefault(dic_with_default, key):
    """
    :param dic_with_default: a dictionary with a 'default' key
    :param key: a key that may be present in the dictionary or not
    :returns: the value associated to the key, or to 'default'
    """
    try:
        return dic_with_default[key]
    except KeyError:
        return dic_with_default['default']


def get_distances(rupture, mesh, param):
    """
    :param rupture: a rupture
    :param mesh: a mesh of points
    :param param: the kind of distance to compute (default rjb)
    :returns: an array of distances from the given mesh
    """
    if param == 'rrup':
        dist = rupture.surface.get_min_distance(mesh)
    elif param == 'rx':
        dist = rupture.surface.get_rx_distance(mesh)
    elif param == 'ry0':
        dist = rupture.surface.get_ry0_distance(mesh)
    elif param == 'rjb':
        dist = rupture.surface.get_joyner_boore_distance(mesh)
    elif param == 'rhypo':
        dist = rupture.hypocenter.distance_to_mesh(mesh)
    elif param == 'repi':
        dist = rupture.hypocenter.distance_to_mesh(mesh, with_depths=False)
    elif param == 'rcdpp':
        dist = rupture.get_cdppvalue(mesh)
    elif param == 'azimuth':
        dist = rupture.surface.get_azimuth(mesh)
    elif param == "rvolc":
        # Volcanic distance not yet supported, defaulting to zero
        dist = numpy.zeros_like(mesh.lons)
    else:
        raise ValueError('Unknown distance measure %r' % param)
    return dist


class FarAwayRupture(Exception):
    """Raised if the rupture is outside the maximum distance for all sites"""


class Piecewise(object):
    """
    Given two arrays x and y of non-decreasing values, build a piecewise
    function associating to each x the corresponding y. If x is smaller
    then the minimum x, the minimum y is returned; if x is larger than the
    maximum x, the maximum y is returned.
    """
    def __init__(self, x, y):
        self.y = numpy.array(y)
        # interpolating from x values to indices in the range [0: len(x)]
        self.piecewise = interp1d(x, range(len(x)), bounds_error=False,
                                  fill_value=(0, len(x) - 1))

    def __call__(self, x):
        idx = numpy.int64(numpy.ceil(self.piecewise(x)))
        return self.y[idx]


class IntegrationDistance(collections.Mapping):
    """
    Pickleable object wrapping a dictionary of integration distances per
    tectonic region type. The integration distances can be scalars or
    list of pairs (magnitude, distance). Here is an example using 'default'
    as tectonic region type, so that the same values will be used for all
    tectonic region types:

    >>> maxdist = IntegrationDistance({'default': [
    ...          (3, 30), (4, 40), (5, 100), (6, 200), (7, 300), (8, 400)]})
    >>> maxdist('Some TRT', mag=2.5)
    30
    >>> maxdist('Some TRT', mag=3)
    30
    >>> maxdist('Some TRT', mag=3.1)
    40
    >>> maxdist('Some TRT', mag=8)
    400
    >>> maxdist('Some TRT', mag=8.5)  # 2000 km are used above the maximum
    2000

    It has also a method `.get_closest(sites, rupture)` returning the closest
    sites to the rupture and their distances. The integration distance can be
    missing if the sites have been already filtered (empty dictionary): in
    that case the method returns all the sites and all the distances.
    """
    def __init__(self, dic):
        self.dic = dic or {}  # TRT -> float or list of pairs
        self.magdist = {}  # TRT -> (magnitudes, distances)
        for trt, value in self.dic.items():
            if isinstance(value, list):  # assume a list of pairs (mag, dist)
                self.magdist[trt] = value
            else:
                self.dic[trt] = float(value)

    def __call__(self, trt, mag=None):
        value = getdefault(self.dic, trt)
        if isinstance(value, float):  # scalar maximum distance
            return value
        elif mag is None:  # get the maximum distance
            return MAX_DISTANCE
        elif not hasattr(self, 'piecewise'):
            self.piecewise = {}  # function cache
        try:
            md = self.piecewise[trt]  # retrieve from the cache
        except KeyError:  # fill the cache
            mags, dists = zip(*getdefault(self.magdist, trt))
            if mags[-1] < 11:  # use 2000 km for mag > mags[-1]
                mags = numpy.concatenate([mags, [11]])
                dists = numpy.concatenate([dists, [MAX_DISTANCE]])
            md = self.piecewise[trt] = Piecewise(mags, dists)
        return md(mag)

    def get_closest(self, sites, rupture, distance_type='rrup', filter=True):
        """
        :param sites: a (Filtered)SiteColletion
        :param rupture: a rupture
        :param distance_type: default 'rrup'
        :returns: (close sites, close distances)
        :raises: a FarAwayRupture exception if the rupture is far away
        """
        distances = get_distances(rupture, sites.mesh, distance_type)
        if not filter or not self.dic:  # for sites already filtered
            return sites, distances
        mask = distances <= self(rupture.tectonic_region_type, rupture.mag)
        if mask.any():
            return sites.filter(mask), distances[mask]
        else:
            raise FarAwayRupture

    def get_bounding_box(self, lon, lat, trt=None, mag=None):
        """
        Build a bounding box around the given lon, lat by computing the
        maximum_distance at the given tectonic region type and magnitude.

        :param lon: longitude
        :param lat: latitude
        :param trt: tectonic region type, possibly None
        :param mag: magnitude, possibly None
        :returns: min_lon, min_lat, max_lon, max_lat
        """
        if trt is None:  # take the greatest integration distance
            maxdist = max(self(trt, mag) for trt in self.dic)
        else:  # get the integration distance for the given TRT
            maxdist = self(trt, mag)
        a1 = min(maxdist * KM_TO_DEGREES, 90)
        a2 = min(angular_distance(maxdist, lat), 180)
        return lon - a2, lat - a1, lon + a2, lat + a1

    def __getstate__(self):
        # otherwise is not pickleable due to .piecewise
        return dict(dic=self.dic, magdist=self.magdist)

    def __getitem__(self, trt):
        return self(trt)

    def __iter__(self):
        return iter(self.dic)

    def __len__(self):
        return len(self.dic)

    def __repr__(self):
        return repr(self.dic)


def get_indices(sites):
    """
    :returns the indices from a SiteCollection
    """
    return (numpy.arange(len(sites), dtype=numpy.float32)
            if sites.indices is None else sites.indices)


class SourceFilter(object):
    """
    The SourceFilter uses the rtree library. The index is generated at
    instantiation time and kept in memory. The filter should be
    instantiated only once per calculation, after the site collection is
    known. It should be used as follows::

      ss_filter = SourceFilter(sitecol, integration_distance)
      for src, sites in ss_filter(sources):
         do_something(...)

    As a side effect, sets the `.nsites` attribute of the source, i.e. the
    number of sites within the integration distance. Notice that SourceFilter
    instances can be pickled, but when unpickled the `use_rtree` flag is set to
    false and the index is lost: the reason is that libspatialindex indices
    cannot be properly pickled (https://github.com/Toblerity/rtree/issues/65).

    :param sitecol:
        :class:`openquake.hazardlib.site.SiteCollection` instance (or None)
    :param integration_distance:
        Threshold distance in km
    :param use_rtree:
        by default True, i.e. use the rtree module
    """
    def __init__(self, sitecol, integration_distance, use_rtree=True):
        if sitecol is not None and len(sitecol) < len(sitecol.complete):
            raise ValueError('%s is not complete!' % sitecol)
        self.integration_distance = (
            IntegrationDistance(integration_distance)
            if isinstance(integration_distance, dict)
            else integration_distance)
        self.sitecol = sitecol
        self.use_rtree = use_rtree and (
            integration_distance and sitecol is not None)
        if self.use_rtree:
            self.index = rtree.index.Index()
            for i, (lon, lat) in enumerate(zip(sitecol.lons, sitecol.lats)):
                self.index.insert(i, (lon, lat, lon, lat))
            # http://toblerity.org/rtree/performance.html#use-stream-loading
            # causes undefined behavior, with wrong associations being made

    def get_affected_box(self, src):
        """
        Get the enlarged bounding box of a source.

        :param src: a source object
        :returns: a bounding box (min_lon, min_lat, max_lon, max_lat)
        """
        mag = src.get_min_max_mag()[1]
        maxdist = self.integration_distance(src.tectonic_region_type, mag)
        return src.get_bounding_box(maxdist)

    def get_rectangle(self, src):
        """
        :param src: a source object
        :returns: ((min_lon, min_lat), width, height), useful for plotting
        """
        min_lon, min_lat, max_lon, max_lat = self.get_affected_box(src)
        return (min_lon, min_lat), max_lon - min_lon, max_lat - min_lat

    def get_close_sites(self, source):
        """
        Returns the sites within the integration distance from the source,
        or None.
        """
        source_sites = list(self([source]))
        if source_sites:
            return source_sites[0][1]

    def get_bounding_boxes(self, trt=None, mag=None):
        """
        :param trt: a tectonic region type (used for the integration distance)
        :param mag: a magnitude (used for the integration distance)
        :returns: a list of bounding boxes, one per site
        """
        bbs = []
        for site in self.sitecol:
            bb = self.integration_distance.get_bounding_box(
                site.location.longitude, site.location.latitude, trt, mag)
            bbs.append(bb)
        return bbs

    def __call__(self, sources, sites=None):
        if sites is None:
            sites = self.sitecol
        for src in sources:
            if hasattr(src, 'indices'):  # already filtered
                yield src, sites.filtered(src.indices)
            elif self.use_rtree:  # Rtree filtering
                lon1, lat1, lon2, lat2 = self.get_affected_box(src)
                set_ = set()
                for l1, l2 in normalize_lons(lon1, lon2):
                    box = (l1, lat1, l2, lat2)
                    set_ |= set(self.index.intersection(box))
                if set_:
<<<<<<< HEAD
                    indices = numpy.array(sorted(set_))
                    if len(set(indices)) < len(indices):
                        # MS: sanity check against rtree bugs
                        raise ValueError('indices=%s' % indices)
                    src.indices = indices
                    yield src, sites.filtered(indices)
            else:  # do not filter
                if sites is not None:
                    src.indices = get_indices(sites)
                yield src, sites
=======
                    src.indices = numpy.array(sorted(set_))
                    yield src, sites.filtered(src.indices)
            else:  # numpy filtering
                s_sites = sites.within_bbox(self.get_affected_box(src))
                if s_sites is not None:
                    src.indices = get_indices(s_sites)
                    yield src, s_sites
>>>>>>> e7ec4a33

    def __getstate__(self):
        return dict(integration_distance=self.integration_distance,
                    sitecol=self.sitecol, use_rtree=False)


source_site_noop_filter = SourceFilter(None, {})<|MERGE_RESOLUTION|>--- conflicted
+++ resolved
@@ -408,26 +408,10 @@
                     box = (l1, lat1, l2, lat2)
                     set_ |= set(self.index.intersection(box))
                 if set_:
-<<<<<<< HEAD
-                    indices = numpy.array(sorted(set_))
-                    if len(set(indices)) < len(indices):
-                        # MS: sanity check against rtree bugs
-                        raise ValueError('indices=%s' % indices)
-                    src.indices = indices
-                    yield src, sites.filtered(indices)
-            else:  # do not filter
-                if sites is not None:
-                    src.indices = get_indices(sites)
-                yield src, sites
-=======
                     src.indices = numpy.array(sorted(set_))
                     yield src, sites.filtered(src.indices)
             else:  # numpy filtering
                 s_sites = sites.within_bbox(self.get_affected_box(src))
-                if s_sites is not None:
-                    src.indices = get_indices(s_sites)
-                    yield src, s_sites
->>>>>>> e7ec4a33
 
     def __getstate__(self):
         return dict(integration_distance=self.integration_distance,
